--- conflicted
+++ resolved
@@ -1,10 +1,6 @@
 {
 	"info": {
-<<<<<<< HEAD
-		"_postman_id": "6a28e634-7139-4084-b9eb-3318062e035c",
-=======
 		"_postman_id": "8c95de1a-8571-4a3a-907c-077bc68ffd2c",
->>>>>>> 5d0fb5e9
 		"name": "topcoder-challenge-api",
 		"schema": "https://schema.getpostman.com/json/collection/v2.1.0/collection.json"
 	},
@@ -10818,11 +10814,7 @@
 								],
 								"body": {
 									"mode": "raw",
-<<<<<<< HEAD
-									"raw": "{\n\t\"typeId\": \"{{TEST_TYPE_ID1}}\",\n\t\"track\": \"test-track\",\n\t\"name\": \"test-create\",\n\t\"description\": \"test-description\",\n\t\"timelineTemplateId\": \"{{TEMPLATEA_ID}}\",\n\t\"phases\": [\n\t\t{\n        \t\"id\": \"{{PHASEA_ID}}\",\n        \t\"name\": \"new-phase-1\",\n        \t\"isActive\": true,\n        \t\"duration\": 1000000\n        },\n        {\n        \t\"id\": \"{{PHASEB_ID}}\",\n        \t\"name\": \"new-PHASE-2\",\n        \t\"description\": \"add-description-in-put\",\n\t    \t\"predecessor\": \"{{PHASEA_ID}}\",\n    \t\t\"isActive\": true,\n\t    \t\"duration\": 2000000\n        }\n\t],\n\t\"prizeSets\": [\n\t\t{\n\t\t\t\"type\": \"Challenge prizes\",\n\t\t\t\"description\": \"desc\",\n\t\t\t\"prizes\": [\n\t\t        {\n\t\t          \"description\": \"desc-first\",\n\t\t          \"type\": \"first place\",\n\t\t          \"value\": 500\n\t\t        },\n\t\t        {\n\t\t          \"description\": \"desc-second\",\n\t\t          \"type\": \"second place\",\n\t\t          \"value\": 250\n\t\t        }\n\t\t    ]\n\t\t}\n\t],\n\t\"reviewType\": \"review type\",\n\t\"tags\": [\"tag1\", \"tag2\"],\n\t\"projectId\": 123,\n\t\"forumId\": 456,\n\t\"legacyId\": 123456,\n\t\"status\": \"Draft\"\n}"
-=======
 									"raw": "{\n\t\"typeId\": \"{{TEST_TYPE_ID1}}\",\n\t\"track\": \"test-track\",\n\t\"name\": \"test-create\",\n\t\"description\": \"test-description\",\n\t\"timelineTemplateId\": \"{{TEMPLATEA_ID}}\",\n\t\"phases\": [\n\t\t{\n        \t\"id\": \"{{PHASEA_ID}}\",\n        \t\"name\": \"new-phase-1\",\n        \t\"isActive\": true,\n        \t\"duration\": 1000000\n        },\n        {\n        \t\"id\": \"{{PHASEB_ID}}\",\n        \t\"name\": \"new-PHASE-2\",\n        \t\"description\": \"add-description-in-put\",\n\t    \t\"predecessor\": \"{{PHASEA_ID}}\",\n    \t\t\"isActive\": true,\n\t    \t\"duration\": 2000000\n        }\n\t],\n\t\"prizeSets\": [\n\t\t{\n\t\t\t\"type\": \"Challenge prizes\",\n\t\t\t\"description\": \"desc\",\n\t\t\t\"prizes\": [\n\t\t        {\n\t\t          \"description\": \"desc-first\",\n\t\t          \"type\": \"first place\",\n\t\t          \"value\": 500\n\t\t        },\n\t\t        {\n\t\t          \"description\": \"desc-second\",\n\t\t          \"type\": \"second place\",\n\t\t          \"value\": 250\n\t\t        }\n\t\t    ]\n\t\t}\n\t],\n\t\"reviewType\": \"review type\",\n\t\"tags\": [\"tag1\", \"tag2\"],\n\t\"projectId\": 123,\n\t\"forumId\": 456,\n\t\"status\": \"Draft\",\n\t\"startDate\": \"2019-06-22T16:28:39.882Z\"\n}"
->>>>>>> 5d0fb5e9
 								},
 								"url": {
 									"raw": "{{URL}}/challenges",
