--- conflicted
+++ resolved
@@ -1,7 +1,7 @@
 version: 2
 defaults: &defaults
-    docker:
-      - image: cimg/python:3.11.0-browsers
+  docker:
+  - image: cimg/python:3.11.0-browsers
 install_dependency: &install_dependency
   name: Installation of build and deployment dependencies.
   command: |
@@ -23,67 +23,60 @@
 save_cache_settings: &save_cache_settings
   key: docker-node-modules-{{ checksum "yarn.lock" }}
   paths:
-    - node_modules
+  - node_modules
 
 builddeploy_steps: &builddeploy_steps
-      - checkout
-      - setup_remote_docker
-      - run: *install_dependency
-      - run: *install_deploysuite
-      - restore_cache: *restore_cache_settings_for_build
-      - run: ./build.sh ${APPNAME}
-      - save_cache: *save_cache_settings
-      - deploy:
-          name: Running MasterScript.
-          command: |
-            ./awsconfiguration.sh $DEPLOY_ENV
-            source awsenvconf
-            ./buildenv.sh -e $DEPLOY_ENV -b ${LOGICAL_ENV}-${APPNAME}-deployvar
-            source buildenvvar
-            ./master_deploy.sh -d ECS -e $DEPLOY_ENV -t latest -s ${LOGICAL_ENV}-global-appvar,${LOGICAL_ENV}-${APPNAME}-appvar -i ${APPNAME}
+- checkout
+- setup_remote_docker
+- run: *install_dependency
+- run: *install_deploysuite
+- restore_cache: *restore_cache_settings_for_build
+- run: ./build.sh ${APPNAME}
+- save_cache: *save_cache_settings
+- deploy:
+    name: Running MasterScript.
+    command: |
+      ./awsconfiguration.sh $DEPLOY_ENV
+      source awsenvconf
+      ./buildenv.sh -e $DEPLOY_ENV -b ${LOGICAL_ENV}-${APPNAME}-deployvar
+      source buildenvvar
+      ./master_deploy.sh -d ECS -e $DEPLOY_ENV -t latest -s ${LOGICAL_ENV}-global-appvar,${LOGICAL_ENV}-${APPNAME}-appvar -i ${APPNAME}
 
 
 jobs:
   # Build & Deploy against development backend
   "build-dev":
-    <<: *defaults
+    !!merge <<: *defaults
     environment:
       DEPLOY_ENV: "DEV"
       LOGICAL_ENV: "dev"
-      APPNAME: "challenge-api"    
+      APPNAME: "challenge-api"
     steps: *builddeploy_steps
 
   "build-prod":
-    <<: *defaults
+    !!merge <<: *defaults
     environment:
       DEPLOY_ENV: "PROD"
-      LOGICAL_ENV: "prod"    
-      APPNAME: "challenge-api"  
+      LOGICAL_ENV: "prod"
+      APPNAME: "challenge-api"
     steps: *builddeploy_steps
 
 workflows:
   version: 2
   build:
     jobs:
-      # Development builds are executed on "develop" branch only.
-      - "build-dev":
-          context : org-global
-          filters:
-            branches:
-              only:
-<<<<<<< HEAD
-                - develop
-                - fix/challenge-timelines-edit-routes
-                - test/performance-profile
-                - ss-bughunt
-=======
-                - dev
->>>>>>> 22be7b88
+    # Development builds are executed on "develop" branch only.
+    - "build-dev":
+        context: org-global
+        filters:
+          branches:
+            only:
+            - dev
 
-      # Production builds are exectuted only on tagged commits to the
-      # master branch.
-      - "build-prod":
-          context : org-global
-          filters:
-            branches:
-              only: master+    # Production builds are exectuted only on tagged commits to the
+    # master branch.
+    - "build-prod":
+        context: org-global
+        filters:
+          branches:
+            only: master