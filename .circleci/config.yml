--- conflicted
+++ resolved
@@ -13,11 +13,7 @@
 install_deploysuite: &install_deploysuite
   name: Installation of install_deploysuite.
   command: |
-<<<<<<< HEAD
-    git clone --branch dev https://github.com/topcoder-platform/tc-deploy-scripts ../buildscript
-=======
     git clone --branch v1.4.15 https://github.com/topcoder-platform/tc-deploy-scripts ../buildscript
->>>>>>> 143a7896
     cp ./../buildscript/master_deploy.sh .
     cp ./../buildscript/buildenv.sh .
     cp ./../buildscript/awsconfiguration.sh .
