--- conflicted
+++ resolved
@@ -6,12 +6,9 @@
 const Joi = require('joi')
 const uuid = require('uuid/v4')
 const helper = require('../common/helper')
-<<<<<<< HEAD
 const phaseHelper = require('../common/phase-helper')
 // const logger = require('../common/logger')
-=======
 const logger = require('../common/logger')
->>>>>>> 7ac19804
 const constants = require('../../app-constants')
 
 /**
