/**
 * This service provides operations of timeline template.
 */

<<<<<<< HEAD
const { GRPC_CHALLENGE_SERVER_HOST, GRPC_CHALLENGE_SERVER_PORT } = process.env;

const {
  DomainHelper: { getScanCriteria, getLookupCriteria },
} = require("@topcoder-framework/lib-common");

const { TimelineTemplateDomain } = require("@topcoder-framework/domain-challenge");

const _ = require("lodash");
const Joi = require("joi");
const uuid = require("uuid/v4");
const helper = require("../common/helper");
const logger = require("../common/logger");
const constants = require("../../app-constants");
const errors = require('../common/errors');

const PhaseService = require("./PhaseService");

const timelineTemplateDomain = new TimelineTemplateDomain(
  GRPC_CHALLENGE_SERVER_HOST,
  GRPC_CHALLENGE_SERVER_PORT
);

module.exports = {};
=======
const _ = require('lodash')
const Joi = require('joi')
const uuid = require('uuid/v4')
const helper = require('../common/helper')
const phaseHelper = require('../common/phase-helper')
// const logger = require('../common/logger')
const constants = require('../../app-constants')
>>>>>>> 37e9d505

/**
 * Search timeline templates.
 * @param {Object} criteria the search criteria
 * @returns {Promise<Object>} the search result
 */
async function searchTimelineTemplates(criteria) {
  const scanCriteria = getScanCriteria(_.omit(criteria, ['page', 'perPage']));

  const page = criteria.page || 1;
  const perPage = criteria.perPage || 50;
  const { items } = await timelineTemplateDomain.scan({
    scanCriteria
  });

  const total = items.length;
  const result = items.slice((page - 1) * perPage, page * perPage);

  return { total, page, perPage, result };
}

searchTimelineTemplates.schema = {
  criteria: Joi.object().keys({
    page: Joi.page(),
    perPage: Joi.perPage(),
    name: Joi.string(),
  }),
};

/**
 * Create timeline template.
 * @param {Object} timelineTemplate the timeline template to created
 * @returns {Object} the created timeline template
 */
<<<<<<< HEAD
async function createTimelineTemplate(timelineTemplate) {
  const scanCriteria = getScanCriteria('name', timelineTemplate.name)
  const existing = await timelineTemplateDomain.scan({ scanCriteria })
  if (existing) throw new errors.ConflictError(`Timeline template with name ${timelineTemplate.name} already exists`)

  // Do not validate phases for now
  // await phaseHelper.validatePhases(timelineTemplate.phases);
=======
async function createTimelineTemplate (timelineTemplate) {
  await helper.validateDuplicate('TimelineTemplate', 'name', timelineTemplate.name)
  await phaseHelper.validatePhases(timelineTemplate.phases)
>>>>>>> 37e9d505

  const ret = await timelineTemplateDomain.create(timelineTemplate);
  // post bus event
  await helper.postBusEvent(constants.Topics.TimelineTemplateCreated, ret);
  return ret;
}

createTimelineTemplate.schema = {
  timelineTemplate: Joi.object()
    .keys({
      name: Joi.string().required(),
      description: Joi.string(),
      isActive: Joi.boolean().required(),
      phases: Joi.array()
        .items(
          Joi.object().keys({
            phaseId: Joi.id(),
            predecessor: Joi.optionalId(),
            defaultDuration: Joi.number().positive().required(),
          })
        )
        .min(1)
        .required(),
    })
    .required(),
};

/**
 * Get timeline template.
 * @param {String} timelineTemplateId the timeline template id
 * @returns {Object} the timeline template with given id
 */
async function getTimelineTemplate(timelineTemplateId) {
  return timelineTemplateDomain.lookup(getLookupCriteria("id", timelineTemplateId));
}

getTimelineTemplate.schema = {
  timelineTemplateId: Joi.id(),
};

/**
 * Update timeline template.
 * @param {String} timelineTemplateId the timeline template id
 * @param {Object} data the timeline template data to be updated
 * @param {Boolean} isFull the flag indicate it is a fully update operation.
 * @returns {Object} the updated timeline template
 */
async function update(timelineTemplateId, data, isFull) {
  const timelineTemplate = await getTimelineTemplate(
    timelineTemplateId
  );

  if (
    data.name &&
    data.name.toLowerCase() !== timelineTemplate.name.toLowerCase()
  ) {
    const { items: existingByName } = await timelineTemplateDomain.scan({ scanCriteria: getScanCriteria({ name: data.name }) })
    if (existingByName.length > 0) throw new errors.ConflictError(`Timeline template with name ${data.name} already exists`)
  }

  if (data.phases) {
<<<<<<< HEAD
    await PhaseService.validatePhases(data.phases);
=======
    await phaseHelper.validatePhases(data.phases)
>>>>>>> 37e9d505
  }

  if (isFull) {
    // description is optional field, can be undefined
    timelineTemplate.description = data.description;
  }

  const { items } = await timelineTemplateDomain.update({
    filterCriteria: getScanCriteria({ id }),
    updateInput: data
  });
  // post bus event
  await helper.postBusEvent(
    constants.Topics.TimelineTemplateUpdated,
    isFull ? items[0] : _.assignIn({ id: timelineTemplateId }, data)
  );
  return items[0];
}

/**
 * Fully update timeline template.
 * @param {String} timelineTemplateId the timeline template id
 * @param {Object} data the timeline template data to be updated
 * @returns {Object} the updated timeline template
 */
async function fullyUpdateTimelineTemplate(timelineTemplateId, data) {
  return update(timelineTemplateId, data, true);
}

fullyUpdateTimelineTemplate.schema = {
  timelineTemplateId: Joi.id(),
  data: Joi.object()
    .keys({
      name: Joi.string().required(),
      description: Joi.string(),
      isActive: Joi.boolean().required(),
      phases: Joi.array()
        .items(
          Joi.object().keys({
            phaseId: Joi.id(),
            predecessor: Joi.optionalId(),
            defaultDuration: Joi.number().positive().required(),
          })
        )
        .min(1)
        .required(),
    })
    .required(),
};

/**
 * Partially update timeline template.
 * @param {String} timelineTemplateId the timeline template id
 * @param {Object} data the timeline template data to be updated
 * @returns {Object} the updated timeline template
 */
async function partiallyUpdateTimelineTemplate(timelineTemplateId, data) {
  return update(timelineTemplateId, data);
}

partiallyUpdateTimelineTemplate.schema = {
  timelineTemplateId: Joi.id(),
  data: Joi.object()
    .keys({
      name: Joi.string(),
      description: Joi.string(),
      isActive: Joi.boolean(),
      phases: Joi.array()
        .items(
          Joi.object().keys({
            phaseId: Joi.id(),
            predecessor: Joi.optionalId(),
            defaultDuration: Joi.number().positive().required(),
          })
        )
        .min(1),
    })
    .required(),
};

/**
 * Delete timeline template.
 * @param {String} timelineTemplateId the timeline template id
 * @returns {Object} the deleted timeline template
 */
async function deleteTimelineTemplate(timelineTemplateId) {
  const { items } = await timelineTemplateDomain.delete(getLookupCriteria("id", timelineTemplateId));
  // post bus event
  await helper.postBusEvent(constants.Topics.TimelineTemplateDeleted, items[0]);
  return items[0];
}

deleteTimelineTemplate.schema = {
  timelineTemplateId: Joi.id(),
};

module.exports.searchTimelineTemplates = searchTimelineTemplates;
module.exports.createTimelineTemplate = createTimelineTemplate;
module.exports.getTimelineTemplate = getTimelineTemplate;
module.exports.fullyUpdateTimelineTemplate = fullyUpdateTimelineTemplate;
module.exports.partiallyUpdateTimelineTemplate = partiallyUpdateTimelineTemplate;
module.exports.deleteTimelineTemplate = deleteTimelineTemplate;

logger.buildService(module.exports, {
  validators: { enabled: true },
  logging: { enabled: true },
  tracing: {
    enabled: true,
    annotations: ["id"],
    metadata: ["createdBy", "status"],
  },
});<|MERGE_RESOLUTION|>--- conflicted
+++ resolved
@@ -2,7 +2,6 @@
  * This service provides operations of timeline template.
  */
 
-<<<<<<< HEAD
 const { GRPC_CHALLENGE_SERVER_HOST, GRPC_CHALLENGE_SERVER_PORT } = process.env;
 
 const {
@@ -17,7 +16,7 @@
 const helper = require("../common/helper");
 const logger = require("../common/logger");
 const constants = require("../../app-constants");
-const errors = require('../common/errors');
+const errors = require("../common/errors");
 
 const PhaseService = require("./PhaseService");
 
@@ -27,15 +26,6 @@
 );
 
 module.exports = {};
-=======
-const _ = require('lodash')
-const Joi = require('joi')
-const uuid = require('uuid/v4')
-const helper = require('../common/helper')
-const phaseHelper = require('../common/phase-helper')
-// const logger = require('../common/logger')
-const constants = require('../../app-constants')
->>>>>>> 37e9d505
 
 /**
  * Search timeline templates.
@@ -43,12 +33,12 @@
  * @returns {Promise<Object>} the search result
  */
 async function searchTimelineTemplates(criteria) {
-  const scanCriteria = getScanCriteria(_.omit(criteria, ['page', 'perPage']));
+  const scanCriteria = getScanCriteria(_.omit(criteria, ["page", "perPage"]));
 
   const page = criteria.page || 1;
   const perPage = criteria.perPage || 50;
   const { items } = await timelineTemplateDomain.scan({
-    scanCriteria
+    scanCriteria,
   });
 
   const total = items.length;
@@ -70,19 +60,16 @@
  * @param {Object} timelineTemplate the timeline template to created
  * @returns {Object} the created timeline template
  */
-<<<<<<< HEAD
 async function createTimelineTemplate(timelineTemplate) {
-  const scanCriteria = getScanCriteria('name', timelineTemplate.name)
-  const existing = await timelineTemplateDomain.scan({ scanCriteria })
-  if (existing) throw new errors.ConflictError(`Timeline template with name ${timelineTemplate.name} already exists`)
+  const scanCriteria = getScanCriteria("name", timelineTemplate.name);
+  const existing = await timelineTemplateDomain.scan({ scanCriteria });
+  if (existing)
+    throw new errors.ConflictError(
+      `Timeline template with name ${timelineTemplate.name} already exists`
+    );
 
   // Do not validate phases for now
   // await phaseHelper.validatePhases(timelineTemplate.phases);
-=======
-async function createTimelineTemplate (timelineTemplate) {
-  await helper.validateDuplicate('TimelineTemplate', 'name', timelineTemplate.name)
-  await phaseHelper.validatePhases(timelineTemplate.phases)
->>>>>>> 37e9d505
 
   const ret = await timelineTemplateDomain.create(timelineTemplate);
   // post bus event
@@ -131,24 +118,18 @@
  * @returns {Object} the updated timeline template
  */
 async function update(timelineTemplateId, data, isFull) {
-  const timelineTemplate = await getTimelineTemplate(
-    timelineTemplateId
-  );
-
-  if (
-    data.name &&
-    data.name.toLowerCase() !== timelineTemplate.name.toLowerCase()
-  ) {
-    const { items: existingByName } = await timelineTemplateDomain.scan({ scanCriteria: getScanCriteria({ name: data.name }) })
-    if (existingByName.length > 0) throw new errors.ConflictError(`Timeline template with name ${data.name} already exists`)
+  const timelineTemplate = await getTimelineTemplate(timelineTemplateId);
+
+  if (data.name && data.name.toLowerCase() !== timelineTemplate.name.toLowerCase()) {
+    const { items: existingByName } = await timelineTemplateDomain.scan({
+      scanCriteria: getScanCriteria({ name: data.name }),
+    });
+    if (existingByName.length > 0)
+      throw new errors.ConflictError(`Timeline template with name ${data.name} already exists`);
   }
 
   if (data.phases) {
-<<<<<<< HEAD
     await PhaseService.validatePhases(data.phases);
-=======
-    await phaseHelper.validatePhases(data.phases)
->>>>>>> 37e9d505
   }
 
   if (isFull) {
@@ -158,7 +139,7 @@
 
   const { items } = await timelineTemplateDomain.update({
     filterCriteria: getScanCriteria({ id }),
-    updateInput: data
+    updateInput: data,
   });
   // post bus event
   await helper.postBusEvent(
@@ -235,7 +216,9 @@
  * @returns {Object} the deleted timeline template
  */
 async function deleteTimelineTemplate(timelineTemplateId) {
-  const { items } = await timelineTemplateDomain.delete(getLookupCriteria("id", timelineTemplateId));
+  const { items } = await timelineTemplateDomain.delete(
+    getLookupCriteria("id", timelineTemplateId)
+  );
   // post bus event
   await helper.postBusEvent(constants.Topics.TimelineTemplateDeleted, items[0]);
   return items[0];
@@ -252,12 +235,4 @@
 module.exports.partiallyUpdateTimelineTemplate = partiallyUpdateTimelineTemplate;
 module.exports.deleteTimelineTemplate = deleteTimelineTemplate;
 
-logger.buildService(module.exports, {
-  validators: { enabled: true },
-  logging: { enabled: true },
-  tracing: {
-    enabled: true,
-    annotations: ["id"],
-    metadata: ["createdBy", "status"],
-  },
-});+logger.buildService(module.exports);