--- conflicted
+++ resolved
@@ -2365,12 +2365,9 @@
   fullyUpdateChallenge,
   partiallyUpdateChallenge,
   deleteChallenge,
-<<<<<<< HEAD
   getChallengeStatistics,
-  sendNotifications
-=======
+  sendNotifications,
   getChallengeStatistics
->>>>>>> 3d55210a
 }
 
 logger.buildService(module.exports)