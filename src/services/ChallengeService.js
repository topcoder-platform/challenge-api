--- conflicted
+++ resolved
@@ -1209,10 +1209,6 @@
  * @returns {Object} the challenge with given id
  */
 async function getChallenge (currentUser, id, checkIfExists) {
-<<<<<<< HEAD
-  const span = await logger.startSpan('ChallengeService.getChallenge')
-=======
->>>>>>> 22be7b88
   // get challenge from Elasticsearch
   let challenge
   // logger.warn(JSON.stringify({
@@ -1239,10 +1235,6 @@
   if (checkIfExists) {
     return _.pick(challenge, ['id', 'legacyId'])
   }
-<<<<<<< HEAD
-
-=======
->>>>>>> 22be7b88
   await helper.ensureUserCanViewChallenge(currentUser, challenge)
 
   // // FIXME: Temporarily hard coded as the migrad
