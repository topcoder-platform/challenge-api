/**
 * This service provides operations of challenge.
 */

const { GRPC_CHALLENGE_SERVER_HOST, GRPC_CHALLENGE_SERVER_PORT } = process.env;

const {
  DomainHelper: { getLookupCriteria },
} = require("@topcoder-framework/lib-common");

const _ = require("lodash");
const Joi = require("joi");
const uuid = require("uuid/v4");
const config = require("config");
const xss = require("xss");
const helper = require("../common/helper");
const logger = require("../common/logger");
const errors = require("../common/errors");
const constants = require("../../app-constants");
const models = require("../models");
const HttpStatus = require("http-status-codes");
const moment = require("moment");
const PhaseService = require("./PhaseService");
const ChallengeTypeService = require("./ChallengeTypeService");
const ChallengeTrackService = require("./ChallengeTrackService");
const ChallengeTimelineTemplateService = require("./ChallengeTimelineTemplateService");
const TimelineTemplateService = require("./TimelineTemplateService")
const { BadRequestError } = require("../common/errors");

const phaseHelper = require("../common/phase-helper");
const projectHelper = require("../common/project-helper");
const challengeHelper = require("../common/challenge-helper");

const esClient = helper.getESClient();

const { ChallengeDomain } = require("@topcoder-framework/domain-challenge");

const challengeDomain = new ChallengeDomain(GRPC_CHALLENGE_SERVER_HOST, GRPC_CHALLENGE_SERVER_PORT);

/**
 * Validate the challenge data.
 * @param {Object} challenge the challenge data
 */
async function validateChallengeData (challenge) {
  let type
  let track
  if (challenge.typeId) {
    try {
      type = await ChallengeTypeService.getChallengeType(challenge.typeId)
    } catch (e) {
      if (e.name === 'NotFoundError') {
        const error = new errors.BadRequestError(`No challenge type found with id: ${challenge.typeId}.`)
        throw error
      } else {
        throw e
      }
    }
  }
  if (challenge.trackId) {
    try {
      track = await ChallengeTrackService.getChallengeTrack(challenge.trackId)
    } catch (e) {
      if (e.name === 'NotFoundError') {
        const error = new errors.BadRequestError(`No challenge track found with id: ${challenge.trackId}.`)
        throw error
      } else {
        throw e
      }
    }
  }
  if (challenge.timelineTemplateId) {
    const template = await TimelineTemplateService.getTimelineTemplate(challenge.timelineTemplateId)
    if (!template.isActive) {
      const error = new errors.BadRequestError(`The timeline template with id: ${challenge.timelineTemplateId} is inactive`)
      throw error
    }
  }
  return { type, track }
}

/**
 * Check if user can perform modification/deletion to a challenge
 *
 * @param {Object} user the JwT user object
 * @param {Object} challenge the challenge object
 * @returns {undefined}
 */
async function ensureAccessibleForChallenge(user, challenge) {
  const userHasFullAccess = await helper.userHasFullAccess(challenge.id, user.userId);
  if (
    !user.isMachine &&
    !helper.hasAdminRole(user) &&
    challenge.createdBy.toLowerCase() !== user.handle.toLowerCase() &&
    !userHasFullAccess
  ) {
    throw new errors.ForbiddenError(
      `Only M2M, admin, challenge's copilot or users with full access can perform modification.`
    );
  }
}

/**
 * Filter challenges by groups access
 * @param {Object} currentUser the user who perform operation
 * @param {Array} challenges the challenges to filter
 * @returns {Array} the challenges that can be accessed by current user
 */
async function filterChallengesByGroupsAccess(currentUser, challenges) {
  const res = [];
  let userGroups;
  const needToCheckForGroupAccess = !currentUser
    ? true
    : !currentUser.isMachine && !helper.hasAdminRole(currentUser);
  const subGroupsMap = {};
  for (const challenge of challenges) {
    challenge.groups = _.filter(
      challenge.groups,
      (g) => !_.includes(["null", "undefined"], _.toString(g).toLowerCase())
    );
    let expandedGroups = [];
    if (
      !challenge.groups ||
      _.get(challenge, "groups.length", 0) === 0 ||
      !needToCheckForGroupAccess
    ) {
      res.push(challenge);
    } else if (currentUser) {
      // get user groups if not yet
      if (_.isNil(userGroups)) {
        userGroups = await helper.getUserGroups(currentUser.userId);
      }
      // Expand challenge groups by subGroups
      // results are being saved on a hashmap for efficiency
      for (const group of challenge.groups) {
        let subGroups;
        if (subGroupsMap[group]) {
          subGroups = subGroupsMap[group];
        } else {
          subGroups = await helper.expandWithSubGroups(group);
          subGroupsMap[group] = subGroups;
        }
        expandedGroups = [..._.concat(expandedGroups, subGroups)];
      }
      // check if there is matched group
      // logger.debug('Groups', challenge.groups, userGroups)
      if (_.find(expandedGroups, (group) => !!_.find(userGroups, (ug) => ug.id === group))) {
        res.push(challenge);
      }
    }
  }
  return res;
}

/**
 * Ensure the user can access the challenge by groups access
 * @param {Object} currentUser the user who perform operation
 * @param {Object} challenge the challenge to check
 */
async function ensureAccessibleByGroupsAccess(currentUser, challenge) {
  const filtered = await filterChallengesByGroupsAccess(currentUser, [challenge]);
  if (filtered.length === 0) {
    throw new errors.ForbiddenError(`ensureAccessibleByGroupsAccess :: You don't have access to this group!
      Current User: ${JSON.stringify(currentUser)}
      Challenge: ${JSON.stringify(challenge)}
      Filtered: ${JSON.stringify(filtered)}
    `);
  }
}

/**
 * Ensure the user can access the groups being updated to
 * @param {Object} currentUser the user who perform operation
 * @param {Object} data the challenge data to be updated
 * @param {String} challenge the original challenge data
 */
async function ensureAcessibilityToModifiedGroups(currentUser, data, challenge) {
  const needToCheckForGroupAccess = !currentUser
    ? true
    : !currentUser.isMachine && !helper.hasAdminRole(currentUser);
  if (!needToCheckForGroupAccess) {
    return;
  }
  const userGroups = await helper.getUserGroups(currentUser.userId);
  const userGroupsIds = _.map(userGroups, (group) => group.id);
  const updatedGroups = _.difference(
    _.union(challenge.groups, data.groups),
    _.intersection(challenge.groups, data.groups)
  );
  const filtered = updatedGroups.filter((g) => !userGroupsIds.includes(g));
  if (filtered.length > 0) {
    throw new errors.ForbiddenError(
      "ensureAcessibilityToModifiedGroups :: You don't have access to this group!"
    );
  }
}

/**
 * Search challenges
 * @param {Object} currentUser the user who perform operation
 * @param {Object} criteria the search criteria
 * @returns {Object} the search result
 */
async function searchChallenges(currentUser, criteria) {
  // construct ES query

  const page = criteria.page || 1;
  const perPage = criteria.perPage || 20;
  const boolQuery = [];
  let sortByScore = false;
  const matchPhraseKeys = [
    "id",
    "timelineTemplateId",
    "projectId",
    "legacyId",
    "status",
    "createdBy",
    "updatedBy",
  ];

  const hasAdminRole = helper.hasAdminRole(currentUser);

  const includeSelfService =
    currentUser &&
    (currentUser.isMachine ||
      hasAdminRole ||
      _.includes(config.SELF_SERVICE_WHITELIST_HANDLES, currentUser.handle.toLowerCase()));

  const includedTrackIds = _.isArray(criteria.trackIds) ? criteria.trackIds : [];

  const includedTypeIds = _.isArray(criteria.typeIds) ? criteria.typeIds : [];

  if (criteria.type) {
    const typeSearchRes = await ChallengeTypeService.searchChallengeTypes({
      abbreviation: criteria.type,
    });
    if (typeSearchRes.total > 0) {
      criteria.typeId = _.get(typeSearchRes, "result[0].id");
    }
  }
  if (criteria.track) {
    const trackSearchRes = await ChallengeTrackService.searchChallengeTracks({
      abbreviation: criteria.track,
    });
    if (trackSearchRes.total > 0) {
      criteria.trackId = _.get(trackSearchRes, "result[0].id");
    }
  }

  if (criteria.types) {
    for (const t of criteria.types) {
      const typeSearchRes = await ChallengeTypeService.searchChallengeTypes({ abbreviation: t });
      if (typeSearchRes.total > 0 || criteria.types.length === 1) {
        includedTypeIds.push(_.get(typeSearchRes, "result[0].id"));
      }
    }
  }
  if (criteria.tracks) {
    for (const t of criteria.tracks) {
      const trackSearchRes = await ChallengeTrackService.searchChallengeTracks({
        abbreviation: t,
      });
      if (trackSearchRes.total > 0) {
        includedTrackIds.push(_.get(trackSearchRes, "result[0].id"));
      }
    }
  }

  if (criteria.typeId) {
    includedTypeIds.push(criteria.typeId);
  }
  if (criteria.trackId) {
    includedTrackIds.push(criteria.trackId);
  }

  _.forIn(_.pick(criteria, matchPhraseKeys), (value, key) => {
    if (!_.isUndefined(value)) {
      const filter = { match_phrase: {} };
      filter.match_phrase[key] = value;
      boolQuery.push(filter);
    }
  });

  _.forEach(_.keys(criteria), (key) => {
    if (_.toString(key).indexOf("meta.") > -1) {
      // Parse and use metadata key
      if (!_.isUndefined(criteria[key])) {
        const metaKey = key.split("meta.")[1];
        boolQuery.push({
          bool: {
            must: [
              { match_phrase: { "metadata.name": metaKey } },
              { match_phrase: { "metadata.value": _.toString(criteria[key]) } },
            ],
          },
        });
      }
    }
  });

  if (includedTypeIds.length > 0) {
    boolQuery.push({
      bool: {
        should: _.map(includedTypeIds, (t) => ({
          match_phrase: { typeId: t },
        })),
      },
    });
  }

  if (includedTrackIds.length > 0) {
    boolQuery.push({
      bool: {
        should: _.map(includedTrackIds, (t) => ({
          match_phrase: { trackId: t },
        })),
      },
    });
  }

  const multiMatchQuery = [];
  if (criteria.search) {
    multiMatchQuery.push({
      // exact match
      multi_match: {
        query: criteria.search,
        fields: ["name.text^7", "tags^3", "description^2"],
        type: "phrase_prefix",
        boost: 5,
      },
    });
    multiMatchQuery.push({
      // match 100% words
      multi_match: {
        query: criteria.search,
        fields: ["name.text^3.0", "tags^2.5", "description^1.0"],
        type: "most_fields",
        minimum_should_match: "100%",
        boost: 2.5,
      },
    });
    multiMatchQuery.push({
      // fuzzy match
      multi_match: {
        query: criteria.search,
        fields: ["name.text^2.5", "tags^1.5", "description^1.0"],
        type: "most_fields",
        minimum_should_match: "50%",
        fuzziness: "AUTO",
        boost: 1,
      },
    });
    boolQuery.push({
      bool: {
        should: [
          { wildcard: { name: `*${criteria.search}*` } },
          { wildcard: { name: `${criteria.search}*` } },
          { wildcard: { name: `*${criteria.search}` } },
          { match_phrase: { tags: criteria.search } },
        ],
      },
    });
  } else {
    if (criteria.name) {
      boolQuery.push({
        bool: {
          should: [
            { wildcard: { name: `*${criteria.name}*` } },
            { wildcard: { name: `${criteria.name}*` } },
            { wildcard: { name: `*${criteria.name}` } },
          ],
        },
      });
    }

    if (criteria.description) {
      boolQuery.push({
        match_phrase_prefix: { description: criteria.description },
      });
    }
  }

  // 'search', 'name', 'description' fields should be sorted by function score unless sortBy param provided.
  if (!criteria.sortBy && (criteria.search || criteria.name || criteria.description)) {
    sortByScore = true;
  }

  if (criteria.tag) {
    boolQuery.push({ match_phrase: { tags: criteria.tag } });
  }

  if (criteria.tags) {
    boolQuery.push({
      bool: {
        [criteria.includeAllTags ? "must" : "should"]: _.map(criteria.tags, (t) => ({
          match_phrase: { tags: t },
        })),
      },
    });
  }

  if (criteria.totalPrizesFrom || criteria.totalPrizesTo) {
    const prizeRangeQuery = {};
    if (criteria.totalPrizesFrom) {
      prizeRangeQuery.gte = criteria.totalPrizesFrom;
    }
    if (criteria.totalPrizesTo) {
      prizeRangeQuery.lte = criteria.totalPrizesTo;
    }
    boolQuery.push({ range: { "overview.totalPrizes": prizeRangeQuery } });
  }

  if (criteria.useSchedulingAPI) {
    boolQuery.push({
      match_phrase: { "legacy.useSchedulingAPI": criteria.useSchedulingAPI },
    });
  }
  if (criteria.selfService) {
    boolQuery.push({
      match_phrase: { "legacy.selfService": criteria.selfService },
    });
  }
  if (criteria.selfServiceCopilot) {
    boolQuery.push({
      match_phrase: {
        "legacy.selfServiceCopilot": criteria.selfServiceCopilot,
      },
    });
  }
  if (criteria.forumId) {
    boolQuery.push({ match_phrase: { "legacy.forumId": criteria.forumId } });
  }
  if (criteria.reviewType) {
    boolQuery.push({
      match_phrase: { "legacy.reviewType": criteria.reviewType },
    });
  }
  if (criteria.confidentialityType) {
    boolQuery.push({
      match_phrase: {
        "legacy.confidentialityType": criteria.confidentialityType,
      },
    });
  }
  if (criteria.directProjectId) {
    boolQuery.push({
      match_phrase: { "legacy.directProjectId": criteria.directProjectId },
    });
  }
  if (criteria.currentPhaseName) {
    boolQuery.push({
      match_phrase: { currentPhaseNames: criteria.currentPhaseName },
    });
  }
  if (criteria.createdDateStart) {
    boolQuery.push({ range: { created: { gte: criteria.createdDateStart } } });
  }
  if (criteria.createdDateEnd) {
    boolQuery.push({ range: { created: { lte: criteria.createdDateEnd } } });
  }
  if (criteria.registrationStartDateStart) {
    boolQuery.push({
      range: {
        registrationStartDate: { gte: criteria.registrationStartDateStart },
      },
    });
  }
  if (criteria.registrationStartDateEnd) {
    boolQuery.push({
      range: {
        registrationStartDate: { lte: criteria.registrationStartDateEnd },
      },
    });
  }
  if (criteria.registrationEndDateStart) {
    boolQuery.push({
      range: {
        registrationEndDate: { gte: criteria.registrationEndDateStart },
      },
    });
  }
  if (criteria.registrationEndDateEnd) {
    boolQuery.push({
      range: { registrationEndDate: { lte: criteria.registrationEndDateEnd } },
    });
  }
  if (criteria.submissionStartDateStart) {
    boolQuery.push({
      range: {
        submissionStartDate: { gte: criteria.submissionStartDateStart },
      },
    });
  }
  if (criteria.submissionStartDateEnd) {
    boolQuery.push({
      range: { submissionStartDate: { lte: criteria.submissionStartDateEnd } },
    });
  }
  if (criteria.submissionEndDateStart) {
    boolQuery.push({
      range: { submissionEndDate: { gte: criteria.submissionEndDateStart } },
    });
  }
  if (criteria.submissionEndDateEnd) {
    boolQuery.push({
      range: { submissionEndDate: { lte: criteria.submissionEndDateEnd } },
    });
  }
  if (criteria.updatedDateStart) {
    boolQuery.push({ range: { updated: { gte: criteria.updatedDateStart } } });
  }
  if (criteria.updatedDateEnd) {
    boolQuery.push({ range: { updated: { lte: criteria.updatedDateEnd } } });
  }
  if (criteria.startDateStart) {
    boolQuery.push({ range: { startDate: { gte: criteria.startDateStart } } });
  }
  if (criteria.startDateEnd) {
    boolQuery.push({ range: { startDate: { lte: criteria.startDateEnd } } });
  }
  if (criteria.endDateStart) {
    boolQuery.push({ range: { endDate: { gte: criteria.endDateStart } } });
  }
  if (criteria.endDateEnd) {
    boolQuery.push({ range: { endDate: { lte: criteria.endDateEnd } } });
  }

  let sortByProp = criteria.sortBy ? criteria.sortBy : "created";
  const sortOrderProp = criteria.sortOrder ? criteria.sortOrder : "desc";

  const mustQuery = [];

  const groupsQuery = [];

  if (criteria.tco) {
    boolQuery.push({ match_phrase_prefix: { "events.key": "tco" } });
  }

  if (criteria.events) {
    boolQuery.push({
      bool: {
        [criteria.includeAllEvents ? "must" : "should"]: _.map(criteria.events, (e) => ({
          match_phrase: { "events.key": e },
        })),
      },
    });
  }

  const mustNotQuery = [];

  let groupsToFilter = [];
  let accessibleGroups = [];

  if (currentUser && !currentUser.isMachine && !hasAdminRole) {
    accessibleGroups = await helper.getCompleteUserGroupTreeIds(currentUser.userId);
  }

  // Filter all groups from the criteria to make sure the user can access those
  if (!_.isUndefined(criteria.group) || !_.isUndefined(criteria.groups)) {
    // check group access
    if (_.isUndefined(currentUser)) {
      if (criteria.group) {
        const group = await helper.getGroupById(criteria.group);
        if (group && !group.privateGroup) {
          groupsToFilter.push(criteria.group);
        }
      }
      if (criteria.groups && criteria.groups.length > 0) {
        const promises = [];
        _.each(criteria.groups, (g) => {
          promises.push(
            (async () => {
              const group = await helper.getGroupById(g);
              if (group && !group.privateGroup) {
                groupsToFilter.push(g);
              }
            })()
          );
        });
        await Promise.all(promises);
      }
    } else if (!currentUser.isMachine && !hasAdminRole) {
      if (accessibleGroups.includes(criteria.group)) {
        groupsToFilter.push(criteria.group);
      }
      if (criteria.groups && criteria.groups.length > 0) {
        _.each(criteria.groups, (g) => {
          if (accessibleGroups.includes(g)) {
            groupsToFilter.push(g);
          }
        });
      }
    } else {
      groupsToFilter = [...(criteria.groups ? criteria.groups : [])];
      if (criteria.group) {
        groupsToFilter.push(criteria.group);
      }
    }
    groupsToFilter = _.uniq(groupsToFilter);

    if (groupsToFilter.length === 0) {
      // User can't access any of the groups from the filters
      // We return an empty array as the result
      return { total: 0, page, perPage, result: [] };
    }
  }

  if (groupsToFilter.length === 0) {
    // Return public challenges + challenges from groups that the user has access to
    if (_.isUndefined(currentUser)) {
      // If the user is not authenticated, only query challenges that don't have a group
      mustNotQuery.push({ exists: { field: "groups" } });
    } else if (!currentUser.isMachine && !hasAdminRole) {
      // If the user is not M2M and is not an admin, return public + challenges from groups the user can access
      _.each(accessibleGroups, (g) => {
        groupsQuery.push({ match_phrase: { groups: g } });
      });
      // include public challenges
      groupsQuery.push({ bool: { must_not: { exists: { field: "groups" } } } });
    }
  } else {
    _.each(groupsToFilter, (g) => {
      groupsQuery.push({ match_phrase: { groups: g } });
    });
  }

  if (criteria.ids) {
    boolQuery.push({
      bool: {
        should: _.map(criteria.ids, (id) => ({ match_phrase: { _id: id } })),
      },
    });
  }

  const accessQuery = [];
  let memberChallengeIds;

  // FIXME: This is wrong!
  // if (!_.isUndefined(currentUser) && currentUser.handle) {
  //   accessQuery.push({ match_phrase: { createdBy: currentUser.handle } })
  // }

  if (criteria.memberId) {
    // logger.error(`memberId ${criteria.memberId}`)
    memberChallengeIds = await helper.listChallengesByMember(criteria.memberId);
    // logger.error(`response ${JSON.stringify(ids)}`)
    accessQuery.push({ terms: { _id: memberChallengeIds } });
  } else if (currentUser && !hasAdminRole && !_.get(currentUser, "isMachine", false)) {
    memberChallengeIds = await helper.listChallengesByMember(currentUser.userId);
  }

  if (accessQuery.length > 0) {
    mustQuery.push({
      bool: {
        should: accessQuery,
      },
    });
  }

  // FIXME: Tech Debt
  let excludeTasks = true;
  // if you're an admin or m2m, security rules wont be applied
  if (currentUser && (hasAdminRole || _.get(currentUser, "isMachine", false))) {
    excludeTasks = false;
  }

  /**
   * For non-authenticated users:
   * - Only unassigned tasks will be returned
   * For authenticated users (non-admin):
   * - Only unassigned tasks and tasks assigned to the logged in user will be returned
   * For admins/m2m:
   * - All tasks will be returned
   */
  if (currentUser && (hasAdminRole || _.get(currentUser, "isMachine", false))) {
    // For admins/m2m, allow filtering based on task properties
    if (criteria.isTask) {
      boolQuery.push({ match_phrase: { "task.isTask": criteria.isTask } });
    }
    if (criteria.taskIsAssigned) {
      boolQuery.push({
        match_phrase: { "task.isAssigned": criteria.taskIsAssigned },
      });
    }
    if (criteria.taskMemberId || criteria.memberId) {
      boolQuery.push({
        match_phrase: {
          "task.memberId": criteria.taskMemberId || criteria.memberId,
        },
      });
    }
  } else if (excludeTasks) {
    mustQuery.push({
      bool: {
        should: [
          ...(_.get(memberChallengeIds, "length", 0) > 0
            ? [{ bool: { should: [{ terms: { _id: memberChallengeIds } }] } }]
            : []),
          { bool: { must_not: { exists: { field: "task.isTask" } } } },
          { match_phrase: { "task.isTask": false } },
          {
            bool: {
              must: [
                { match_phrase: { "task.isTask": true } },
                { match_phrase: { "task.isAssigned": false } },
              ],
            },
          },
          ...(currentUser && !hasAdminRole && !_.get(currentUser, "isMachine", false)
            ? [{ match_phrase: { "task.memberId": currentUser.userId } }]
            : []),
        ],
      },
    });
  }

  if (!includeSelfService) {
    mustQuery.push({
      bool: {
        should: [
          { bool: { must_not: { exists: { field: "legacy.selfService" } } } },
          ...(currentUser
            ? [
                {
                  bool: {
                    must: [
                      {
                        bool: {
                          must_not: {
                            match_phrase: {
                              status: constants.challengeStatuses.New,
                            },
                          },
                        },
                      },
                      {
                        bool: {
                          must_not: {
                            match_phrase: {
                              status: constants.challengeStatuses.Draft,
                            },
                          },
                        },
                      },
                      {
                        bool: {
                          must_not: {
                            match_phrase: {
                              status: constants.challengeStatuses.Approved,
                            },
                          },
                        },
                      },
                    ],
                  },
                },
                {
                  bool: {
                    must: { match_phrase: { createdBy: currentUser.handle } },
                  },
                },
              ]
            : [
                {
                  bool: {
                    should: [
                      {
                        bool: {
                          must: {
                            match_phrase: {
                              status: constants.challengeStatuses.Active,
                            },
                          },
                        },
                      },
                      {
                        bool: {
                          must: {
                            match_phrase: {
                              status: constants.challengeStatuses.Completed,
                            },
                          },
                        },
                      },
                    ],
                  },
                },
              ]),
        ],
      },
    });
  }

  if (groupsQuery.length > 0) {
    mustQuery.push({
      bool: {
        should: groupsQuery,
      },
    });
  }

  if (multiMatchQuery) {
    mustQuery.push({
      bool: {
        should: multiMatchQuery,
      },
    });
  }

  if (boolQuery.length > 0) {
    mustQuery.push({
      bool: {
        filter: boolQuery,
      },
    });
  }

  let finalQuery = {
    bool: {},
  };

  if (mustQuery.length > 0) {
    finalQuery.bool.must = mustQuery;
  }
  if (mustNotQuery.length > 0) {
    finalQuery.bool.must_not = mustNotQuery;
    if (!finalQuery.bool.must) {
      finalQuery.bool.must = mustQuery;
    }
  }
  // if none of the above were set, match all
  if (!finalQuery.bool.must) {
    finalQuery = {
      match_all: {},
    };
  }

  const esQuery = {
    index: config.get("ES.ES_INDEX"),
    size: perPage,
    from: (page - 1) * perPage, // Es Index starts from 0
    body: {
      query: finalQuery,
      sort: [
        sortByScore
          ? { _score: { order: "desc" } }
          : {
              [sortByProp]: {
                order: sortOrderProp,
                missing: "_last",
                unmapped_type: "String",
              },
            },
      ],
    },
  };

  logger.debug(`es Query ${JSON.stringify(esQuery, null, 4)}`);
  // Search with constructed query
  let docs;
  try {
    docs = (await esClient.search(esQuery)).body;
  } catch (e) {
    // Catch error when the ES is fresh and has no data
    logger.error(`Query Error from ES ${JSON.stringify(e, null, 4)}`);
    docs = {
      hits: {
        total: 0,
        hits: [],
      },
    };
  }
  // Extract data from hits
  const total = docs.hits.total;
  let result = _.map(docs.hits.hits, (item) => item._source);

  // Hide privateDescription for non-register challenges
  if (currentUser) {
    if (!currentUser.isMachine && !hasAdminRole) {
      result = _.each(result, (val) => _.unset(val, "billing"));
      const ids = await helper.listChallengesByMember(currentUser.userId);
      result = _.each(result, (val) => {
        if (!_.includes(ids, val.id)) {
          _.unset(val, "privateDescription");
        }
      });
    }
  } else {
    result = _.each(result, (val) => {
      _.unset(val, "billing");
      _.unset(val, "privateDescription");
      return val;
    });
  }

  if (criteria.isLightweight === "true") {
    result = _.each(result, (val) => {
      // _.unset(val, 'terms')
      _.unset(val, "description");
      _.unset(val, "privateDescription");
      return val;
    });
  }

  const challengeTypeList = await ChallengeTypeService.searchChallengeTypes({});
  const typeMap = new Map();
  _.each(challengeTypeList.result, (e) => {
    typeMap.set(e.id, e.name);
  });

  _.each(result, (element) => {
    element.type = typeMap.get(element.typeId) || "Code";
  });
  _.each(result, async (element) => {
    await getPhasesAndPopulate(element);
    if (element.status !== constants.challengeStatuses.Completed) {
      _.unset(element, "winners");
    }
  });

  return { total, page, perPage, result };
}

searchChallenges.schema = {
  currentUser: Joi.any(),
  criteria: Joi.object()
    .keys({
      page: Joi.page(),
      perPage: Joi.perPage(),
      id: Joi.optionalId(),
      selfService: Joi.boolean(),
      selfServiceCopilot: Joi.string(),
      confidentialityType: Joi.string(),
      directProjectId: Joi.number(),
      typeIds: Joi.array().items(Joi.optionalId()),
      trackIds: Joi.array().items(Joi.optionalId()),
      types: Joi.array().items(Joi.string()),
      tracks: Joi.array().items(Joi.string()),
      typeId: Joi.optionalId(),
      trackId: Joi.optionalId(),
      type: Joi.string(),
      track: Joi.string(),
      name: Joi.string(),
      search: Joi.string(),
      description: Joi.string(),
      timelineTemplateId: Joi.string(), // Joi.optionalId(),
      reviewType: Joi.string(),
      tag: Joi.string(),
      tags: Joi.array().items(Joi.string()),
      includeAllTags: Joi.boolean().default(true),
      projectId: Joi.number().integer().positive(),
      forumId: Joi.number().integer(),
      legacyId: Joi.number().integer().positive(),
      status: Joi.string().valid(_.values(constants.challengeStatuses)),
      group: Joi.string(),
      startDateStart: Joi.date(),
      startDateEnd: Joi.date(),
      endDateStart: Joi.date(),
      endDateEnd: Joi.date(),
      currentPhaseName: Joi.string(),
      createdDateStart: Joi.date(),
      createdDateEnd: Joi.date(),
      updatedDateStart: Joi.date(),
      updatedDateEnd: Joi.date(),
      registrationStartDateStart: Joi.date(),
      registrationStartDateEnd: Joi.date(),
      registrationEndDateStart: Joi.date(),
      registrationEndDateEnd: Joi.date(),
      submissionStartDateStart: Joi.date(),
      submissionStartDateEnd: Joi.date(),
      submissionEndDateStart: Joi.date(),
      submissionEndDateEnd: Joi.date(),
      createdBy: Joi.string(),
      updatedBy: Joi.string(),
      isLightweight: Joi.boolean().default(false),
      memberId: Joi.string(),
      sortBy: Joi.string().valid(_.values(constants.validChallengeParams)),
      sortOrder: Joi.string().valid(["asc", "desc"]),
      groups: Joi.array().items(Joi.optionalId()).unique().min(1),
      ids: Joi.array().items(Joi.optionalId()).unique().min(1),
      isTask: Joi.boolean(),
      taskIsAssigned: Joi.boolean(),
      taskMemberId: Joi.string(),
      events: Joi.array().items(Joi.string()),
      includeAllEvents: Joi.boolean().default(true),
      useSchedulingAPI: Joi.boolean(),
      totalPrizesFrom: Joi.number().min(0),
      totalPrizesTo: Joi.number().min(0),
      tco: Joi.boolean().default(false),
    })
    .unknown(true),
};

async function validateCreateChallengeRequest(currentUser, challenge) {
  // projectId is required for non self-service challenges
  if (challenge.legacy.selfService == null && challenge.projectId == null) {
    throw new errors.BadRequestError("projectId is required for non self-service challenges.");
  }

  if (challenge.status === constants.challengeStatuses.Active) {
    throw new errors.BadRequestError(
      "You cannot create an Active challenge. Please create a Draft challenge and then change the status to Active."
    );
  }

  helper.ensureNoDuplicateOrNullElements(challenge.tags, "tags");
  helper.ensureNoDuplicateOrNullElements(challenge.groups, "groups");
  // helper.ensureNoDuplicateOrNullElements(challenge.terms, 'terms')
  // helper.ensureNoDuplicateOrNullElements(challenge.events, 'events')

  // check groups authorization
  await helper.ensureAccessibleByGroupsAccess(currentUser, challenge);
}

/**
 * Create challenge.
 * @param {Object} currentUser the user who perform operation
 * @param {Object} challenge the challenge to created
 * @param {String} userToken the user token
 * @returns {Object} the created challenge
 */
async function createChallenge(currentUser, challenge, userToken) {
  await validateCreateChallengeRequest(currentUser, challenge);

  if (challenge.legacy.selfService) {
    // if self-service, create a new project (what about if projectId is provided in the payload? confirm with business!)
    if (!challenge.projectId) {
      const selfServiceProjectName = `Self service - ${currentUser.handle} - ${challenge.name}`;
      challenge.projectId = await helper.createSelfServiceProject(
        selfServiceProjectName,
        "N/A",
        config.NEW_SELF_SERVICE_PROJECT_TYPE,
        userToken
      );
    }

    if (challenge.metadata && challenge.metadata.length > 0) {
      for (const entry of challenge.metadata) {
        if (challenge.description.includes(`{{${entry.name}}}`)) {
          challenge.description = challenge.description
            .split(`{{${entry.name}}}`)
            .join(entry.value);
        }
      }
    }
  }

  /** Ensure project exists, and set direct project id, billing account id & markup */
  const { projectId } = challenge;

  const { directProjectId } = await projectHelper.getProject(projectId, currentUser);
  const { billingAccountId, markup } = await projectHelper.getProjectBillingInformation(projectId);

  _.set(challenge, "legacy.directProjectId", directProjectId);
  _.set(challenge, "billing.billingAccountId", billingAccountId);
  _.set(challenge, "billing.markup", markup || 0);

  if (!_.isUndefined(_.get(challenge, "legacy.reviewType"))) {
    _.set(challenge, "legacy.reviewType", _.toUpper(_.get(challenge, "legacy.reviewType")));
  }

  if (!challenge.status) {
    challenge.status = constants.challengeStatuses.New;
  }

  if (!challenge.startDate) {
    challenge.startDate = new Date();
  } else challenge.startDate = new Date(challenge.startDate);

  const { track, type } = await challengeHelper.validateAndGetChallengeTypeAndTrack(challenge);

  if (_.get(type, "isTask")) {
    _.set(challenge, "task.isTask", true);
    if (_.isUndefined(_.get(challenge, "task.isAssigned"))) {
      _.set(challenge, "task.isAssigned", false);
    }
    if (_.isUndefined(_.get(challenge, "task.memberId"))) {
      _.set(challenge, "task.memberId", null);
    } else {
      throw new errors.BadRequestError(`Cannot assign a member before the challenge gets created.`);
    }
  }

  if (challenge.phases && challenge.phases.length > 0) {
    await PhaseService.validatePhases(challenge.phases);
  }

  // populate phases
  if (!challenge.timelineTemplateId) {
    if (challenge.typeId && challenge.trackId) {
      const supportedTemplates =
        await ChallengeTimelineTemplateService.searchChallengeTimelineTemplates({
          typeId: challenge.typeId,
          trackId: challenge.trackId,
          isDefault: true,
        });
      const challengeTimelineTemplate = supportedTemplates.result[0];
      if (!challengeTimelineTemplate) {
        throw new errors.BadRequestError(
          `The selected trackId ${challenge.trackId} and typeId: ${challenge.typeId} does not have a default timeline template. Please provide a timelineTemplateId`
        );
      }
      challenge.timelineTemplateId = challengeTimelineTemplate.timelineTemplateId;
    } else {
      throw new errors.BadRequestError(`trackId and typeId are required to create a challenge`);
    }
  }

  if (challenge.timelineTemplateId) {
    if (!challenge.phases) {
      challenge.phases = [];
    }

    await phaseHelper.populatePhases(
      challenge.phases,
      challenge.startDate,
      challenge.timelineTemplateId
    );
  }

  // populate challenge terms
  // const projectTerms = await helper.getProjectDefaultTerms(challenge.projectId)
  // challenge.terms = await helper.validateChallengeTerms(_.union(projectTerms, challenge.terms))
  // TODO - challenge terms returned from projects api don't have a role associated
  // this will need to be updated to associate project terms with a roleId
  challenge.terms = await helper.validateChallengeTerms(challenge.terms || []);

  // default the descriptionFormat
  if (!challenge.descriptionFormat) {
    challenge.descriptionFormat = "markdown";
  }

  if (challenge.phases && challenge.phases.length > 0) {
    challenge.endDate = helper.calculateChallengeEndDate(challenge);
  }

  if (challenge.events == null) {
    challenge.events = [];
  }

  if (challenge.attachments == null) {
    challenge.attachments = [];
  }

  if (challenge.startDate != null) challenge.startDate = challenge.startDate.getTime();
  if (challenge.endDate != null) challenge.endDate = challenge.endDate.getTime();

  const ret = await challengeDomain.create(challenge);

  ret.numOfSubmissions = 0;
  ret.numOfRegistrants = 0;

  if (ret.phases && ret.phases.length > 0) {
    const registrationPhase = _.find(ret.phases, (p) => p.name === "Registration");
    const submissionPhase = _.find(ret.phases, (p) => p.name === "Submission");
    ret.currentPhaseNames = _.map(
      _.filter(ret.phases, (p) => p.isOpen === true),
      "name"
    );
    if (registrationPhase) {
      ret.registrationStartDate =
        registrationPhase.actualStartDate || registrationPhase.scheduledStartDate;
      ret.registrationEndDate =
        registrationPhase.actualEndDate || registrationPhase.scheduledEndDate;
    }
    if (submissionPhase) {
      ret.submissionStartDate =
        submissionPhase.actualStartDate || submissionPhase.scheduledStartDate;
      ret.submissionEndDate = submissionPhase.actualEndDate || submissionPhase.scheduledEndDate;
    }
  }

  if (track) {
    ret.track = track.name;
  }

  if (type) {
    ret.type = type.name;
  }

  // Create in ES
  await esClient.create({
    index: config.get("ES.ES_INDEX"),
    refresh: config.get("ES.ES_REFRESH"),
    id: ret.id,
    body: ret,
  });

  // If the challenge is self-service, add the creating user as the "client manager", *not* the manager
  // This is necessary for proper handling of the vanilla embed on the self-service work item dashboard

  /** Disable Creating Resources locally (because challenge is not being indexed in ES and will result in challenge NOT FOUND error)
  if (challenge.legacy.selfService) {
    if (currentUser.handle) {
      await helper.createResource(ret.id, ret.createdBy, config.CLIENT_MANAGER_ROLE_ID);
    }
  } else {
    // if created by a user, add user as a manager, but only if *not* a self-service challenge
    if (currentUser.handle) {
      // logger.debug(`Adding user as manager ${currentUser.handle}`)
      await helper.createResource(ret.id, ret.createdBy, config.MANAGER_ROLE_ID);
    } else {
      // logger.debug(`Not adding manager ${currentUser.sub} ${JSON.stringify(currentUser)}`)
    }
  }
  */

  // post bus event
  await helper.postBusEvent(constants.Topics.ChallengeCreated, ret);

  return ret;
}

createChallenge.schema = {
  currentUser: Joi.any(),
  challenge: Joi.object()
    .keys({
      legacy: Joi.object().keys({
        reviewType: Joi.string()
          .valid(_.values(constants.reviewTypes))
          .insensitive()
          .default(constants.reviewTypes.Internal),
        confidentialityType: Joi.string().default(config.DEFAULT_CONFIDENTIALITY_TYPE),
        forumId: Joi.number().integer(),
        directProjectId: Joi.number().integer(),
        screeningScorecardId: Joi.number().integer(),
        reviewScorecardId: Joi.number().integer(),
        isTask: Joi.boolean(),
        useSchedulingAPI: Joi.boolean(),
        pureV5Task: Joi.boolean(),
        pureV5: Joi.boolean(),
        selfService: Joi.boolean(),
        selfServiceCopilot: Joi.string(),
      }),
      billing: Joi.object()
        .keys({
          billingAccountId: Joi.string(),
          markup: Joi.number().min(0).max(100),
        })
        .unknown(true),
      typeId: Joi.id(),
      trackId: Joi.id(),
      task: Joi.object().keys({
        isTask: Joi.boolean().default(false),
        isAssigned: Joi.boolean().default(false),
        memberId: Joi.string().allow(null),
      }),
      name: Joi.string().required(),
      description: Joi.string(),
      privateDescription: Joi.string(),
      descriptionFormat: Joi.string(),
      metadata: Joi.array()
        .items(
          Joi.object().keys({
            name: Joi.string().required(),
            value: Joi.required(),
          })
        )
        .unique((a, b) => a.name === b.name),
      timelineTemplateId: Joi.string(), // Joi.optionalId(),
      phases: Joi.array().items(
        Joi.object().keys({
          phaseId: Joi.id(),
          duration: Joi.number().integer().min(0),
        })
      ),
      events: Joi.array()
        .items(
          Joi.object().keys({
            id: Joi.number().required(),
            name: Joi.string(),
            key: Joi.string(),
          })
        )
        .default([]),
      discussions: Joi.array()
        .items(
          Joi.object().keys({
            id: Joi.optionalId(),
            name: Joi.string().required(),
            type: Joi.string().required().valid(_.values(constants.DiscussionTypes)),
            provider: Joi.string().required(),
            url: Joi.string(),
            options: Joi.array().items(Joi.object()),
          })
        )
        .default([]),
      prizeSets: Joi.array().items(
        Joi.object().keys({
          type: Joi.string().valid(_.values(constants.prizeSetTypes)).required(),
          description: Joi.string(),
          prizes: Joi.array()
            .items(
              Joi.object().keys({
                description: Joi.string(),
                type: Joi.string().required(),
                value: Joi.number().min(0).required(),
              })
            )
            .min(1)
            .required(),
        })
      ),
      tags: Joi.array().items(Joi.string()).default([]), // tag names
      projectId: Joi.number().integer().positive(),
      legacyId: Joi.number().integer().positive(),
      startDate: Joi.date(),
      status: Joi.string().valid(_.values(constants.challengeStatuses)),
      groups: Joi.array().items(Joi.optionalId()).unique().default([]),
      // gitRepoURLs: Joi.array().items(Joi.string().uri()),
      terms: Joi.array().items(
        Joi.object().keys({
          id: Joi.id(),
          roleId: Joi.id(),
        })
      ),
    })
    .required(),
  userToken: Joi.string().required(),
};

/**
 * Populate phase data from phase API.
 * @param {Object} the challenge entity
 */
async function getPhasesAndPopulate(data) {
  _.each(data.phases, async (p) => {
    const phase = await PhaseService.getPhase(p.phaseId);
    p.name = phase.name;
    if (phase.description) {
      p.description = phase.description;
    }
  });
}

/**
 * Get challenge.
 * @param {Object} currentUser the user who perform operation
 * @param {String} id the challenge id
 * @param {Boolean} checkIfExists flag to check if challenge exists
 * @returns {Object} the challenge with given id
 */
async function getChallenge(currentUser, id, checkIfExists) {
  // get challenge from Elasticsearch
  let challenge;
  // logger.warn(JSON.stringify({
  //   index: config.get('ES.ES_INDEX'),
  //   _id: id
  // }))
  try {
    challenge = (
      await esClient.getSource({
        index: config.get("ES.ES_INDEX"),
        id,
      })
    ).body;
  } catch (e) {
    if (e.statusCode === HttpStatus.NOT_FOUND) {
      throw new errors.NotFoundError(`Challenge of id ${id} is not found.`);
    } else {
      throw e;
    }
  }
  if (checkIfExists) {
    return _.pick(challenge, ["id", "legacyId"]);
  }
  await helper.ensureUserCanViewChallenge(currentUser, challenge);

  // // FIXME: Temporarily hard coded as the migrad
  // // populate type property based on the typeId
  // if (challenge.typeId) {
  //   try {
  //     const type = await helper.getById('ChallengeType', challenge.typeId)
  //     challenge.type = type.name
  //   } catch (e) {
  //     challenge.typeId = '45415132-79fa-4d13-a9ac-71f50020dc10' // TODO Fix HardCode
  //     const type = await helper.getById('ChallengeType', challenge.typeId)
  //     challenge.type = type.name
  //   }
  // }
  // delete challenge.typeId

  // Remove privateDescription for unregistered users
  let memberChallengeIds;
  if (currentUser) {
    if (!currentUser.isMachine && !helper.hasAdminRole(currentUser)) {
      _.unset(challenge, "billing");
      memberChallengeIds = await helper.listChallengesByMember(currentUser.userId);
      if (!_.includes(memberChallengeIds, challenge.id)) {
        _.unset(challenge, "privateDescription");
      }
    }
  } else {
    _.unset(challenge, "billing");
    _.unset(challenge, "privateDescription");
  }

  if (challenge.phases && challenge.phases.length > 0) {
    await getPhasesAndPopulate(challenge);
  }

  if (challenge.status !== constants.challengeStatuses.Completed) {
    _.unset(challenge, "winners");
  }

  return challenge;
}

getChallenge.schema = {
  currentUser: Joi.any(),
  id: Joi.id(),
  checkIfExists: Joi.boolean(),
};

/**
 * Get challenge statistics
 * @param {Object} currentUser the user who perform operation
 * @param {String} id the challenge id
 * @returns {Object} the challenge with given id
 */
async function getChallengeStatistics(currentUser, id) {
  const challenge = await getChallenge(currentUser, id);
  // for now, only Data Science challenges are supported
  if (challenge.type !== "Challenge" && challenge.track !== "Data Science") {
    throw new errors.BadRequestError(
      `Challenge of type ${challenge.type} and track ${challenge.track} does not support statistics`
    );
  }
  // get submissions
  const submissions = await helper.getChallengeSubmissions(challenge.id);
  // for each submission, load member profile
  const map = {};
  for (const submission of submissions) {
    if (!map[submission.memberId]) {
      // Load member profile and cache
      const member = await helper.getMemberById(submission.memberId);
      map[submission.memberId] = {
        photoUrl: member.photoURL,
        rating: _.get(member, "maxRating.rating", 0),
        ratingColor: _.get(member, "maxRating.ratingColor", "#9D9FA0"),
        homeCountryCode: member.homeCountryCode,
        handle: member.handle,
        submissions: [],
      };
    }
    // add submission
    map[submission.memberId].submissions.push({
      created: submission.created,
      score: _.get(
        _.find(submission.review || [], (r) => r.metadata),
        "score",
        0
      ),
    });
  }
  return _.map(_.keys(map), (userId) => map[userId]);
}

getChallengeStatistics.schema = {
  currentUser: Joi.any(),
  id: Joi.id(),
};

/**
 * Check whether given two PrizeSet Array are different.
 * @param {Array} prizeSets the first PrizeSet Array
 * @param {Array} otherPrizeSets the second PrizeSet Array
 * @returns {Boolean} true if different, false otherwise
 */
function isDifferentPrizeSets(prizeSets = [], otherPrizeSets = []) {
  return !_.isEqual(_.sortBy(prizeSets, "type"), _.sortBy(otherPrizeSets, "type"));
}

/**
 * Validate the winners array.
 * @param {Array} winners the Winner Array
 * @param {String} winchallengeIdners the challenge ID
 */
async function validateWinners(winners, challengeId) {
  const challengeResources = await helper.getChallengeResources(challengeId);
  const registrants = _.filter(challengeResources, (r) => r.roleId === config.SUBMITTER_ROLE_ID);
  for (const prizeType of _.values(constants.prizeSetTypes)) {
    const filteredWinners = _.filter(winners, (w) => w.type === prizeType);
    for (const winner of filteredWinners) {
      if (!_.find(registrants, (r) => _.toString(r.memberId) === _.toString(winner.userId))) {
        throw new errors.BadRequestError(
          `Member with userId: ${winner.userId} is not registered on the challenge`
        );
      }
      const diffWinners = _.differenceWith(filteredWinners, [winner], _.isEqual);
      if (diffWinners.length + 1 !== filteredWinners.length) {
        throw new errors.BadRequestError(
          `Duplicate member with placement: ${helper.toString(winner)}`
        );
      }

      // find another member with the placement
      const placementExists = _.find(diffWinners, function (w) {
        return w.placement === winner.placement;
      });
      if (
        placementExists &&
        (placementExists.userId !== winner.userId || placementExists.handle !== winner.handle)
      ) {
        throw new errors.BadRequestError(
          `Only one member can have a placement: ${winner.placement}`
        );
      }

      // find another placement for a member
      const memberExists = _.find(diffWinners, function (w) {
        return w.userId === winner.userId && w.type === winner.type;
      });
      if (memberExists && memberExists.placement !== winner.placement) {
        throw new errors.BadRequestError(
          `The same member ${winner.userId} cannot have multiple placements`
        );
      }
    }
  }
}

/**
 * Update challenge.
 * @param {Object} currentUser the user who perform operation
 * @param {String} challengeId the challenge id
 * @param {Object} data the challenge data to be updated
 * @param {Boolean} isFull the flag indicate it is a fully update operation.
 * @returns {Object} the updated challenge
 */
async function update(currentUser, challengeId, data, isFull) {
  const cancelReason = _.cloneDeep(data.cancelReason);
  let sendActivationEmail = false;
  let sendSubmittedEmail = false;
  let sendCompletedEmail = false;
  let sendRejectedEmail = false;
  delete data.cancelReason;
  if (!_.isUndefined(_.get(data, "legacy.reviewType"))) {
    _.set(data, "legacy.reviewType", _.toUpper(_.get(data, "legacy.reviewType")));
  }
  if (data.projectId) {
    await helper.ensureProjectExist(data.projectId, currentUser);
  }

  helper.ensureNoDuplicateOrNullElements(data.tags, "tags");
  helper.ensureNoDuplicateOrNullElements(data.groups, "groups");
  // helper.ensureNoDuplicateOrNullElements(data.gitRepoURLs, 'gitRepoURLs')

<<<<<<< HEAD
  const challenge = await challengeDomain.lookup(getLookupCriteria("id", challengeId))
=======
  const challenge = await challengeDomain.scan(getLookupCriteria("id", challengeId));
>>>>>>> 41d5bc90
  let dynamicDescription = _.cloneDeep(data.description || challenge.description);
  if (challenge.legacy.selfService && data.metadata && data.metadata.length > 0) {
    for (const entry of data.metadata) {
      const regexp = new RegExp(`{{${entry.name}}}`, "g");
      dynamicDescription = dynamicDescription.replace(regexp, entry.value);
    }
    data.description = dynamicDescription;
  }
  if (
    challenge.legacy.selfService &&
    data.status === constants.challengeStatuses.Draft &&
    challenge.status !== constants.challengeStatuses.Draft
  ) {
    sendSubmittedEmail = true;
  }
  // check if it's a self service challenge and project needs to be activated first
  if (
    challenge.legacy.selfService &&
    (data.status === constants.challengeStatuses.Approved ||
      data.status === constants.challengeStatuses.Active) &&
    challenge.status !== constants.challengeStatuses.Active
  ) {
    try {
      const selfServiceProjectName = `Self service - ${challenge.createdBy} - ${challenge.name}`;
      const workItemSummary = _.get(
        _.find(_.get(challenge, "metadata", []), (m) => m.name === "websitePurpose.description"),
        "value",
        "N/A"
      );
      await helper.activateProject(
        challenge.projectId,
        currentUser,
        selfServiceProjectName,
        workItemSummary
      );
      if (data.status === constants.challengeStatuses.Active) {
        sendActivationEmail = true;
      }
    } catch (e) {
      await update(
        currentUser,
        challengeId,
        {
          ...data,
          status: constants.challengeStatuses.CancelledPaymentFailed,
          cancelReason: `Failed to activate project. Error: ${e.message}. JSON: ${JSON.stringify(
            e
          )}`,
        },
        false
      );
      throw new errors.BadRequestError(
        "Failed to activate the challenge! The challenge has been canceled!"
      );
    }
  }

  const { billingAccountId, markup } = await projectHelper.getProjectBillingInformation(
    _.get(challenge, "projectId")
  );
  if (billingAccountId && _.isUndefined(_.get(challenge, "billing.billingAccountId"))) {
    _.set(data, "billing.billingAccountId", billingAccountId);
    _.set(data, "billing.markup", markup || 0);
  }
  if (
    billingAccountId &&
    _.includes(config.TOPGEAR_BILLING_ACCOUNTS_ID, _.toString(billingAccountId))
  ) {
    if (_.isEmpty(data.metadata)) {
      data.metadata = [];
    }
    if (!_.find(data.metadata, (e) => e.name === "postMortemRequired")) {
      data.metadata.push({
        name: "postMortemRequired",
        value: "false",
      });
    }
  }
  if (data.status) {
    if (data.status === constants.challengeStatuses.Active) {
      if (
        !_.get(challenge, "legacy.pureV5Task") &&
        !_.get(challenge, "legacy.pureV5") &&
        _.isUndefined(_.get(challenge, "legacyId"))
      ) {
        throw new errors.BadRequestError(
          "You cannot activate the challenge as it has not been created on legacy yet. Please try again later or contact support."
        );
      }
      // if activating a challenge, the challenge must have a billing account id
      if (
        (!billingAccountId || billingAccountId === null) &&
        challenge.status === constants.challengeStatuses.Draft
      ) {
        throw new errors.BadRequestError(
          "Cannot Activate this project, it has no active billing account."
        );
      }
    }
    if (
      data.status === constants.challengeStatuses.CancelledRequirementsInfeasible ||
      data.status === constants.challengeStatuses.CancelledPaymentFailed
    ) {
      try {
        await helper.cancelProject(challenge.projectId, cancelReason, currentUser);
      } catch (e) {
        logger.debug(`There was an error trying to cancel the project: ${e.message}`);
      }
      sendRejectedEmail = true;
    }
    if (data.status === constants.challengeStatuses.Completed) {
      if (
        !_.get(challenge, "legacy.pureV5Task") &&
        !_.get(challenge, "legacy.pureV5") &&
        challenge.status !== constants.challengeStatuses.Active
      ) {
        throw new errors.BadRequestError("You cannot mark a Draft challenge as Completed");
      }
      sendCompletedEmail = true;
    }
  }

  // FIXME: Tech Debt
  if (
    _.get(challenge, "legacy.track") &&
    _.get(data, "legacy.track") &&
    _.get(challenge, "legacy.track") !== _.get(data, "legacy.track")
  ) {
    throw new errors.ForbiddenError("Cannot change legacy.track");
  }
  if (
    _.get(challenge, "trackId") &&
    _.get(data, "trackId") &&
    _.get(challenge, "trackId") !== _.get(data, "trackId")
  ) {
    throw new errors.ForbiddenError("Cannot change trackId");
  }
  if (
    _.get(challenge, "typeId") &&
    _.get(data, "typeId") &&
    _.get(challenge, "typeId") !== _.get(data, "typeId")
  ) {
    throw new errors.ForbiddenError("Cannot change typeId");
  }
  if (
    _.get(challenge, "legacy.useSchedulingAPI") &&
    _.get(data, "legacy.useSchedulingAPI") &&
    _.get(challenge, "legacy.useSchedulingAPI") !== _.get(data, "legacy.useSchedulingAPI")
  ) {
    throw new errors.ForbiddenError("Cannot change legacy.useSchedulingAPI");
  }
  if (
    _.get(challenge, "legacy.pureV5Task") &&
    _.get(data, "legacy.pureV5Task") &&
    _.get(challenge, "legacy.pureV5Task") !== _.get(data, "legacy.pureV5Task")
  ) {
    throw new errors.ForbiddenError("Cannot change legacy.pureV5Task");
  }
  if (
    _.get(challenge, "legacy.pureV5") &&
    _.get(data, "legacy.pureV5") &&
    _.get(challenge, "legacy.pureV5") !== _.get(data, "legacy.pureV5")
  ) {
    throw new errors.ForbiddenError("Cannot change legacy.pureV5");
  }
  if (
    _.get(challenge, "legacy.selfService") &&
    _.get(data, "legacy.selfService") &&
    _.get(challenge, "legacy.selfService") !== _.get(data, "legacy.selfService")
  ) {
    throw new errors.ForbiddenError("Cannot change legacy.selfService");
  }

  if (!_.isUndefined(challenge.legacy) && !_.isUndefined(data.legacy)) {
    _.extend(challenge.legacy, data.legacy);
  }

  if (!_.isUndefined(challenge.billing) && !_.isUndefined(data.billing)) {
    _.extend(challenge.billing, data.billing);
  } else if (_.isUndefined(challenge.billing) && !_.isUndefined(data.billing)) {
    challenge.billing = data.billing;
  }

  await helper.ensureUserCanModifyChallenge(currentUser, challenge);

  // check groups access to be updated group values
  if (data.groups) {
    await ensureAcessibilityToModifiedGroups(currentUser, data, challenge);
  }
  let newAttachments;
  if (isFull || !_.isUndefined(data.attachments)) {
    newAttachments = data.attachments;
  }

  await ensureAccessibleForChallenge(currentUser, challenge);

  // Only M2M can update url and options of discussions
  if (data.discussions && data.discussions.length > 0) {
    if (challenge.discussions && challenge.discussions.length > 0) {
      for (let i = 0; i < data.discussions.length; i += 1) {
        if (_.isUndefined(data.discussions[i].id)) {
          data.discussions[i].id = uuid();
          if (!currentUser.isMachine) {
            _.unset(data.discussions, "url");
            _.unset(data.discussions, "options");
          }
        } else if (!currentUser.isMachine) {
          const existingDiscussion = _.find(
            _.get(challenge, "discussions", []),
            (d) => d.id === data.discussions[i].id
          );
          if (existingDiscussion) {
            _.assign(data.discussions[i], _.pick(existingDiscussion, ["url", "options"]));
          } else {
            _.unset(data.discussions, "url");
            _.unset(data.discussions, "options");
          }
        }
      }
    } else {
      for (let i = 0; i < data.discussions.length; i += 1) {
        data.discussions[i].id = uuid();
        data.discussions[i].name = data.discussions[i].name.substring(
          0,
          config.FORUM_TITLE_LENGTH_LIMIT
        );
      }
    }
  }

  // Validate the challenge terms
  let newTermsOfUse;
  if (!_.isUndefined(data.terms)) {
    // helper.ensureNoDuplicateOrNullElements(data.terms, 'terms')

    // Get the project default terms
    const defaultTerms = await helper.getProjectDefaultTerms(challenge.projectId);

    if (defaultTerms) {
      // Make sure that the default project terms were not removed
      // TODO - there are no default terms returned by v5
      // the terms array is objects with a roleId now, so this _.difference won't work
      // const removedTerms = _.difference(defaultTerms, data.terms)
      // if (removedTerms.length !== 0) {
      //   throw new errors.BadRequestError(`Default project terms ${removedTerms} should not be removed`)
      // }
    }
    // newTermsOfUse = await helper.validateChallengeTerms(_.union(data.terms, defaultTerms))
    newTermsOfUse = await helper.validateChallengeTerms(data.terms);
  }

  await challengeHelper.validateAndGetChallengeTypeAndTrack(data);

  if (
    (challenge.status === constants.challengeStatuses.Completed ||
      challenge.status === constants.challengeStatuses.Cancelled) &&
    data.status &&
    data.status !== challenge.status &&
    data.status !== constants.challengeStatuses.CancelledClientRequest
  ) {
    throw new errors.BadRequestError(
      `Cannot change ${challenge.status} challenge status to ${data.status} status`
    );
  }

  if (
    data.winners &&
    data.winners.length > 0 &&
    challenge.status !== constants.challengeStatuses.Completed &&
    data.status !== constants.challengeStatuses.Completed
  ) {
    throw new errors.BadRequestError(
      `Cannot set winners for challenge with non-completed ${challenge.status} status`
    );
  }

  // TODO: Fix this Tech Debt once legacy is turned off
  const finalStatus = data.status || challenge.status;
  const finalTimelineTemplateId = data.timelineTemplateId || challenge.timelineTemplateId;
  if (!_.get(data, "legacy.pureV5") && !_.get(challenge, "legacy.pureV5")) {
    if (
      finalStatus !== constants.challengeStatuses.New &&
      finalTimelineTemplateId !== challenge.timelineTemplateId
    ) {
      throw new errors.BadRequestError(
        `Cannot change the timelineTemplateId for challenges with status: ${finalStatus}`
      );
    }
  } else if (finalTimelineTemplateId !== challenge.timelineTemplateId) {
    // make sure there are no previous phases if the timeline template has changed
    challenge.phases = [];
  }

  if (data.prizeSets) {
    if (
      isDifferentPrizeSets(data.prizeSets, challenge.prizeSets) &&
      finalStatus === constants.challengeStatuses.Completed
    ) {
      throw new errors.BadRequestError(
        `Cannot update prizeSets for challenges with status: ${finalStatus}!`
      );
    }
    const prizeSetsGroup = _.groupBy(data.prizeSets, "type");
    if (
      !prizeSetsGroup[constants.prizeSetTypes.ChallengePrizes] &&
      _.get(challenge, "overview.totalPrizes")
    ) {
      // remove the totalPrizes if challenge prizes are empty
      challenge.overview = _.omit(challenge.overview, ["totalPrizes"]);
    } else {
      const totalPrizes = helper.sumOfPrizes(
        prizeSetsGroup[constants.prizeSetTypes.ChallengePrizes][0].prizes
      );
      logger.debug(`re-calculate total prizes, current value is ${totalPrizes.value}`);
      _.assign(challenge, { overview: { totalPrizes } });
    }
  }

  if (data.phases || data.startDate) {
    if (
      challenge.status === constants.challengeStatuses.Completed ||
      challenge.status.indexOf(constants.challengeStatuses.Cancelled) > -1
    ) {
      throw new BadRequestError(
        `Challenge phase/start date can not be modified for Completed or Cancelled challenges.`
      );
    }

    if (data.phases && data.phases.length > 0) {
      for (let i = 0; i < challenge.phases.length; i += 1) {
        const updatedPhaseInfo = _.find(
          data.phases,
          (p) => p.phaseId === challenge.phases[i].phaseId
        );
        if (updatedPhaseInfo) {
          _.extend(challenge.phases[i], updatedPhaseInfo);
        }
      }
      if (challenge.phases.length === 0 && data.phases && data.phases.length > 0) {
        challenge.phases = data.phases;
      }
    }

    const newPhases = _.cloneDeep(challenge.phases) || [];
    const newStartDate = data.startDate || challenge.startDate;

    await PhaseService.validatePhases(newPhases);

    // populate phases
    await phaseHelper.populatePhases(
      newPhases,
      newStartDate,
      data.timelineTemplateId || challenge.timelineTemplateId
    );
    data.phases = newPhases;
    challenge.phases = newPhases;
    data.startDate = newStartDate;
    data.endDate = helper.calculateChallengeEndDate(challenge, data);
  }

  // PUT HERE
  if (data.status) {
    if (challenge.legacy.selfService && data.status === constants.challengeStatuses.Draft) {
      try {
        await helper.updateSelfServiceProjectInfo(
          challenge.projectId,
          data.endDate || challenge.endDate,
          currentUser
        );
      } catch (e) {
        logger.debug(`There was an error trying to update the project: ${e.message}`);
      }
    }
  }

  if (data.winners && data.winners.length && data.winners.length > 0) {
    await validateWinners(data.winners, challengeId);
  }

  // Only m2m tokens are allowed to modify the `task.*` information on a challenge
  if (!_.isUndefined(_.get(data, "task")) && !currentUser.isMachine) {
    if (!_.isUndefined(_.get(challenge, "task"))) {
      logger.info(
        `User ${
          currentUser.handle || currentUser.sub
        } is not allowed to modify the task information on challenge ${challengeId}`
      );
      data.task = challenge.task;
      logger.info(
        `Task information on challenge ${challengeId} is reset to ${JSON.stringify(
          challenge.task
        )}. Original data: ${JSON.stringify(data.task)}`
      );
    } else {
      delete data.task;
    }
  }

  // task.memberId goes out of sync due to another processor setting "task.memberId" but subsequent immediate update to the task
  // will not have the memberId set. So we need to set it using winners to ensure it is always in sync. The proper fix is to correct
  // the sync issue in the processor. However this is quick fix that works since winner.userId is task.memberId.
  if (_.get(challenge, "legacy.pureV5Task") && !_.isUndefined(data.winners)) {
    const winnerMemberId = _.get(data.winners, "[0].userId");
    logger.info(
      `Setting task.memberId to ${winnerMemberId} for challenge ${challengeId}. Task ${_.get(
        data,
        "task"
      )} - ${_.get(challenge, "task")}`
    );

    if (winnerMemberId != null && _.get(data, "task.memberId") !== winnerMemberId) {
      logger.info(`Task ${challengeId} has a winner ${winnerMemberId}`);
      data.task = {
        isTask: true,
        isAssigned: true,
        memberId: winnerMemberId,
      };
      logger.warn(
        `task.memberId mismatched with winner memberId. task.memberId is updated to ${winnerMemberId}`
      );
    } else {
      logger.info(`task ${challengeId} has no winner set yet.`);
    }
  } else {
    logger.info(`${challengeId} is not a pureV5 challenge or has no winners set yet.`);
  }

  data.updated = moment().utc();
  data.updatedBy = currentUser.handle || currentUser.sub;
  const updateDetails = {};
  let phasesHaveBeenModified = false;
  _.each(data, (value, key) => {
    let op;
    if (key === "metadata") {
      if (
        _.isUndefined(challenge[key]) ||
        challenge[key].length !== value.length ||
        _.differenceWith(challenge[key], value, _.isEqual).length !== 0
      ) {
        op = "$PUT";
      }
    } else if (key === "phases") {
      // always consider a modification if the property exists
      phasesHaveBeenModified = true;
      logger.info("update phases");
      op = "$PUT";
    } else if (key === "prizeSets") {
      if (isDifferentPrizeSets(challenge[key], value)) {
        logger.info("update prize sets");
        op = "$PUT";
      }
    } else if (key === "tags") {
      if (
        _.isUndefined(challenge[key]) ||
        challenge[key].length !== value.length ||
        _.intersection(challenge[key], value).length !== value.length
      ) {
        op = "$PUT";
      }
    } else if (key === "attachments") {
      const oldIds = _.map(challenge.attachments || [], (a) => a.id);
      if (
        oldIds.length !== value.length ||
        _.intersection(
          oldIds,
          _.map(value, (a) => a.id)
        ).length !== value.length
      ) {
        op = "$PUT";
      }
    } else if (key === "groups") {
      if (
        _.isUndefined(challenge[key]) ||
        challenge[key].length !== value.length ||
        _.intersection(challenge[key], value).length !== value.length
      ) {
        op = "$PUT";
      }
      // } else if (key === 'gitRepoURLs') {
      //   if (_.isUndefined(challenge[key]) || challenge[key].length !== value.length ||
      //     _.intersection(challenge[key], value).length !== value.length) {
      //     op = '$PUT'
      //   }
    } else if (key === "winners") {
      if (
        _.isUndefined(challenge[key]) ||
        challenge[key].length !== value.length ||
        _.intersectionWith(challenge[key], value, _.isEqual).length !== value.length
      ) {
        op = "$PUT";
      }
    } else if (key === "terms") {
      const oldIds = _.map(challenge.terms || [], (t) => t.id);
      const newIds = _.map(value || [], (t) => t.id);
      if (
        oldIds.length !== newIds.length ||
        _.intersection(oldIds, newIds).length !== value.length
      ) {
        op = "$PUT";
      }
    } else if (key === "billing" || key === "legacy") {
      // make sure that's always being udpated
      op = "$PUT";
    } else if (_.isUndefined(challenge[key]) || challenge[key] !== value) {
      op = "$PUT";
    } else if (_.get(challenge, "legacy.pureV5Task") && key === "task") {
      // always update task for pureV5 challenges
      op = "$PUT";
    }

    if (op) {
      if (_.isUndefined(updateDetails[op])) {
        updateDetails[op] = {};
      }
      if (key === "attachments") {
        updateDetails[op].attachments = newAttachments;
      } else if (key === "terms") {
        updateDetails[op].terms = newTermsOfUse;
      } else {
        updateDetails[op][key] = value;
      }
      if (key !== "updated" && key !== "updatedBy") {
        let oldValue;
        let newValue;
        if (key === "attachments") {
          oldValue = challenge.attachments ? JSON.stringify(challenge.attachments) : "NULL";
          newValue = JSON.stringify(newAttachments);
        } else if (key === "terms") {
          oldValue = challenge.terms ? JSON.stringify(challenge.terms) : "NULL";
          newValue = JSON.stringify(newTermsOfUse);
        } else {
          oldValue = challenge[key] ? JSON.stringify(challenge[key]) : "NULL";
          newValue = JSON.stringify(value);
        }
      }
    }
  });

  if (isFull && _.isUndefined(data.metadata) && challenge.metadata) {
    updateDetails["$DELETE"] = { metadata: null };
    delete challenge.metadata;
    // send null to Elasticsearch to clear the field
    data.metadata = null;
  }
  if (isFull && _.isUndefined(data.attachments) && challenge.attachments) {
    if (!updateDetails["$DELETE"]) {
      updateDetails["$DELETE"] = {};
    }
    updateDetails["$DELETE"].attachments = null;
    delete challenge.attachments;
    // send null to Elasticsearch to clear the field
    data.attachments = null;
  }
  if (isFull && _.isUndefined(data.groups) && challenge.groups) {
    if (!updateDetails["$DELETE"]) {
      updateDetails["$DELETE"] = {};
    }
    updateDetails["$DELETE"].groups = null;
    delete challenge.groups;
    // send null to Elasticsearch to clear the field
    data.groups = null;
  }
  // if (isFull && _.isUndefined(data.gitRepoURLs) && challenge.gitRepoURLs) {
  //   if (!updateDetails['$DELETE']) {
  //     updateDetails['$DELETE'] = {}
  //   }
  //   updateDetails['$DELETE'].gitRepoURLs = null
  //   auditLogs.push({
  //     id: uuid(),
  //     challengeId,
  //     fieldName: 'gitRepoURLs',
  //     oldValue: JSON.stringify(challenge.gitRepoURLs),
  //     newValue: 'NULL',
  //     created: moment().utc(),
  //     createdBy: currentUser.handle || currentUser.sub,
  //     memberId: currentUser.userId || null
  //   })
  //   delete challenge.gitRepoURLs
  //   // send null to Elasticsearch to clear the field
  //   data.gitRepoURLs = null
  // }
  if (isFull && _.isUndefined(data.legacyId) && challenge.legacyId) {
    data.legacyId = challenge.legacyId;
  }
  if (isFull && _.isUndefined(data.winners) && challenge.winners) {
    if (!updateDetails["$DELETE"]) {
      updateDetails["$DELETE"] = {};
    }
    updateDetails["$DELETE"].winners = null;
    delete challenge.winners;
    // send null to Elasticsearch to clear the field
    data.winners = null;
  }

  const { track, type } = await validateChallengeData(_.pick(challenge, ["trackId", "typeId"]));

  if (_.get(type, "isTask")) {
    if (!_.isEmpty(_.get(data, "task.memberId"))) {
      const challengeResources = await helper.getChallengeResources(challengeId);
      const registrants = _.filter(
        challengeResources,
        (r) => r.roleId === config.SUBMITTER_ROLE_ID
      );
      if (
        !_.find(
          registrants,
          (r) => _.toString(r.memberId) === _.toString(_.get(data, "task.memberId"))
        )
      ) {
        throw new errors.BadRequestError(
          `Member ${_.get(
            data,
            "task.memberId"
          )} is not a submitter resource of challenge ${challengeId}`
        );
      }
    }
  }

  logger.debug(`Challenge.update id: ${challengeId} Details:  ${JSON.stringify(updateDetails)}`);
<<<<<<< HEAD
=======
  await challengeDomain.update({
    filterCriteria: getScanCriteria({ id: challengeId }),
    updateInput: updateDetails,
  });
>>>>>>> 41d5bc90

  delete data.attachments;
  delete data.terms;
  _.assign(challenge, data);
  if (!_.isUndefined(newAttachments)) {
    challenge.attachments = newAttachments;
    data.attachments = newAttachments;
  }

  if (!_.isUndefined(newTermsOfUse)) {
    challenge.terms = newTermsOfUse;
    data.terms = newTermsOfUse;
  }

  if (challenge.phases && challenge.phases.length > 0) {
    await getPhasesAndPopulate(challenge);
  }

  // Populate challenge.track and challenge.type based on the track/type IDs

  if (track) {
    challenge.track = track.name;
  }
  if (type) {
    challenge.type = type.name;
  }

  try {
    await challengeDomain.update({ challenge })
  } catch (e) {
    throw e
  }
  // post bus event
  logger.debug(`Post Bus Event: ${constants.Topics.ChallengeUpdated} ${JSON.stringify(challenge)}`);
  const options = {};
  if (challenge.status === "Completed") {
    options.key = `${challenge.id}:${challenge.status}`;
  }
  await helper.postBusEvent(constants.Topics.ChallengeUpdated, challenge, options);
  if (phasesHaveBeenModified === true && _.get(challenge, "legacy.useSchedulingAPI")) {
    await helper.postBusEvent(config.SCHEDULING_TOPIC, { id: challengeId });
  }
  if (challenge.phases && challenge.phases.length > 0) {
    challenge.currentPhase = challenge.phases
      .slice()
      .reverse()
      .find((phase) => phase.isOpen);
    challenge.endDate = helper.calculateChallengeEndDate(challenge);
    const registrationPhase = _.find(challenge.phases, (p) => p.name === "Registration");
    const submissionPhase = _.find(challenge.phases, (p) => p.name === "Submission");
    challenge.currentPhaseNames = _.map(
      _.filter(challenge.phases, (p) => p.isOpen === true),
      "name"
    );
    if (registrationPhase) {
      challenge.registrationStartDate =
        registrationPhase.actualStartDate || registrationPhase.scheduledStartDate;
      challenge.registrationEndDate =
        registrationPhase.actualEndDate || registrationPhase.scheduledEndDate;
    }
    if (submissionPhase) {
      challenge.submissionStartDate =
        submissionPhase.actualStartDate || submissionPhase.scheduledStartDate;
      challenge.submissionEndDate =
        submissionPhase.actualEndDate || submissionPhase.scheduledEndDate;
    }
  }
  // Update ES
  await esClient.update({
    index: config.get("ES.ES_INDEX"),
    refresh: config.get("ES.ES_REFRESH"),
    id: challengeId,
    body: {
      doc: challenge,
    },
  });

  if (challenge.legacy.selfService) {
    const creator = await helper.getMemberByHandle(challenge.createdBy);
    if (sendSubmittedEmail) {
      await helper.sendSelfServiceNotification(
        constants.SelfServiceNotificationTypes.WORK_REQUEST_SUBMITTED,
        [{ email: creator.email }],
        {
          handle: creator.handle,
          workItemName: challenge.name,
        }
      );
    }
    if (sendActivationEmail) {
      await helper.sendSelfServiceNotification(
        constants.SelfServiceNotificationTypes.WORK_REQUEST_STARTED,
        [{ email: creator.email }],
        {
          handle: creator.handle,
          workItemName: challenge.name,
          workItemUrl: `${config.SELF_SERVICE_APP_URL}/work-items/${challenge.id}`,
        }
      );
    }
    if (sendCompletedEmail) {
      await helper.sendSelfServiceNotification(
        constants.SelfServiceNotificationTypes.WORK_COMPLETED,
        [{ email: creator.email }],
        {
          handle: creator.handle,
          workItemName: challenge.name,
          workItemUrl: `${config.SELF_SERVICE_APP_URL}/work-items/${challenge.id}?tab=solutions`,
        }
      );
    }
    if (sendRejectedEmail || cancelReason) {
      logger.debug("Should send redirected email");
      await helper.sendSelfServiceNotification(
        constants.SelfServiceNotificationTypes.WORK_REQUEST_REDIRECTED,
        [{ email: creator.email }],
        {
          handle: creator.handle,
          workItemName: challenge.name,
        }
      );
    }
  }
  return challenge;
}

/**
 * Send notifications
 * @param {Object} currentUser the current use
 * @param {String} challengeId the challenge id
 */
async function sendNotifications(currentUser, challengeId) {
  const challenge = await getChallenge(currentUser, challengeId);
  const creator = await helper.getMemberByHandle(challenge.createdBy);
  if (challenge.status === constants.challengeStatuses.Completed) {
    await helper.sendSelfServiceNotification(
      constants.SelfServiceNotificationTypes.WORK_COMPLETED,
      [{ email: creator.email }],
      {
        handle: creator.handle,
        workItemName: challenge.name,
        workItemUrl: `${config.SELF_SERVICE_APP_URL}/work-items/${challenge.id}?tab=solutions`,
      }
    );
    return { type: constants.SelfServiceNotificationTypes.WORK_COMPLETED };
  }
}

sendNotifications.schema = {
  currentUser: Joi.any(),
  challengeId: Joi.id(),
};

/**
 * Remove unwanted properties from the challenge object
 * @param {Object} challenge the challenge object
 */
function sanitizeChallenge(challenge) {
  const sanitized = _.pick(challenge, [
    "trackId",
    "typeId",
    "name",
    "description",
    "privateDescription",
    "descriptionFormat",
    "timelineTemplateId",
    "tags",
    "projectId",
    "legacyId",
    "startDate",
    "status",
    "task",
    "groups",
    "cancelReason",
  ]);
  if (!_.isUndefined(sanitized.name)) {
    sanitized.name = xss(sanitized.name);
  }
  if (!_.isUndefined(sanitized.description)) {
    sanitized.description = xss(sanitized.description);
  }
  if (challenge.legacy) {
    sanitized.legacy = _.pick(challenge.legacy, [
      "track",
      "subTrack",
      "reviewType",
      "confidentialityType",
      "forumId",
      "directProjectId",
      "screeningScorecardId",
      "reviewScorecardId",
      "isTask",
      "useSchedulingAPI",
      "pureV5Task",
      "pureV5",
      "selfService",
      "selfServiceCopilot",
    ]);
  }
  if (challenge.billing) {
    sanitized.billing = _.pick(challenge.billing, ["billingAccountId", "markup"]);
  }
  if (challenge.metadata) {
    sanitized.metadata = _.map(challenge.metadata, (meta) => _.pick(meta, ["name", "value"]));
  }
  if (challenge.phases) {
    sanitized.phases = _.map(challenge.phases, (phase) =>
      _.pick(phase, ["phaseId", "duration", "isOpen", "actualEndDate"])
    );
  }
  if (challenge.prizeSets) {
    sanitized.prizeSets = _.map(challenge.prizeSets, (prizeSet) => ({
      ..._.pick(prizeSet, ["type", "description"]),
      prizes: _.map(prizeSet.prizes, (prize) => _.pick(prize, ["description", "type", "value"])),
    }));
  }
  if (challenge.events) {
    sanitized.events = _.map(challenge.events, (event) => _.pick(event, ["id", "name", "key"]));
  }
  if (challenge.winners) {
    sanitized.winners = _.map(challenge.winners, (winner) =>
      _.pick(winner, ["userId", "handle", "placement", "type"])
    );
  }
  if (challenge.discussions) {
    sanitized.discussions = _.map(challenge.discussions, (discussion) => ({
      ..._.pick(discussion, ["id", "provider", "name", "type", "url", "options"]),
      name: _.get(discussion, "name", "").substring(0, config.FORUM_TITLE_LENGTH_LIMIT),
    }));
  }
  if (challenge.terms) {
    sanitized.terms = _.map(challenge.terms, (term) => _.pick(term, ["id", "roleId"]));
  }
  if (challenge.attachments) {
    sanitized.attachments = _.map(challenge.attachments, (attachment) =>
      _.pick(attachment, ["id", "name", "url", "fileSize", "description", "challengeId"])
    );
  }
  return sanitized;
}

/**
 * Fully update challenge.
 * @param {Object} currentUser the user who perform operation
 * @param {String} challengeId the challenge id
 * @param {Object} data the challenge data to be updated
 * @returns {Object} the updated challenge
 */
async function fullyUpdateChallenge(currentUser, challengeId, data) {
  return update(currentUser, challengeId, sanitizeChallenge(data), true);
}

fullyUpdateChallenge.schema = {
  currentUser: Joi.any(),
  challengeId: Joi.id(),
  data: Joi.object()
    .keys({
      legacy: Joi.object()
        .keys({
          reviewType: Joi.string()
            .valid(_.values(constants.reviewTypes))
            .insensitive()
            .default(constants.reviewTypes.Internal),
          confidentialityType: Joi.string().default(config.DEFAULT_CONFIDENTIALITY_TYPE),
          forumId: Joi.number().integer(),
          directProjectId: Joi.number().integer(),
          screeningScorecardId: Joi.number().integer(),
          reviewScorecardId: Joi.number().integer(),
          isTask: Joi.boolean(),
          useSchedulingAPI: Joi.boolean(),
          pureV5Task: Joi.boolean(),
          pureV5: Joi.boolean(),
          selfService: Joi.boolean(),
          selfServiceCopilot: Joi.string().allow(null),
        })
        .unknown(true),
      cancelReason: Joi.string(),
      billing: Joi.object()
        .keys({
          billingAccountId: Joi.string(),
          markup: Joi.number().min(0).max(100),
        })
        .unknown(true),
      task: Joi.object().keys({
        isTask: Joi.boolean().default(false),
        isAssigned: Joi.boolean().default(false),
        memberId: Joi.string().allow(null),
      }),
      trackId: Joi.optionalId(),
      typeId: Joi.optionalId(),
      name: Joi.string().required(),
      description: Joi.string(),
      privateDescription: Joi.string(),
      descriptionFormat: Joi.string(),
      metadata: Joi.array()
        .items(
          Joi.object()
            .keys({
              name: Joi.string().required(),
              value: Joi.required(),
            })
            .unknown(true)
        )
        .unique((a, b) => a.name === b.name),
      timelineTemplateId: Joi.string(), // Joi.optionalId(),
      phases: Joi.array().items(
        Joi.object()
          .keys({
            phaseId: Joi.id(),
            duration: Joi.number().integer().min(0),
            isOpen: Joi.boolean(),
            actualEndDate: Joi.date().allow(null),
          })
          .unknown(true)
      ),
      prizeSets: Joi.array().items(
        Joi.object()
          .keys({
            type: Joi.string().valid(_.values(constants.prizeSetTypes)).required(),
            description: Joi.string(),
            prizes: Joi.array()
              .items(
                Joi.object().keys({
                  description: Joi.string(),
                  type: Joi.string().required(),
                  value: Joi.number().min(0).required(),
                })
              )
              .min(1)
              .required(),
          })
          .unknown(true)
      ),
      events: Joi.array().items(
        Joi.object()
          .keys({
            id: Joi.number().required(),
            name: Joi.string(),
            key: Joi.string(),
          })
          .unknown(true)
      ),
      discussions: Joi.array().items(
        Joi.object().keys({
          id: Joi.optionalId(),
          name: Joi.string().required(),
          type: Joi.string().required().valid(_.values(constants.DiscussionTypes)),
          provider: Joi.string().required(),
          url: Joi.string(),
          options: Joi.array().items(Joi.object()),
        })
      ),
      tags: Joi.array().items(Joi.string()), // tag names
      projectId: Joi.number().integer().positive().required(),
      legacyId: Joi.number().integer().positive(),
      startDate: Joi.date(),
      status: Joi.string().valid(_.values(constants.challengeStatuses)).required(),
      attachments: Joi.array().items(
        Joi.object().keys({
          id: Joi.id(),
          challengeId: Joi.id(),
          name: Joi.string().required(),
          url: Joi.string().uri().required(),
          fileSize: Joi.fileSize(),
          description: Joi.string(),
        })
      ),
      groups: Joi.array().items(Joi.optionalId()),
      // gitRepoURLs: Joi.array().items(Joi.string().uri()),
      winners: Joi.array()
        .items(
          Joi.object()
            .keys({
              userId: Joi.number().integer().positive().required(),
              handle: Joi.string().required(),
              placement: Joi.number().integer().positive().required(),
              type: Joi.string()
                .valid(_.values(constants.prizeSetTypes))
                .default(constants.prizeSetTypes.ChallengePrizes),
            })
            .unknown(true)
        )
        .min(1),
      terms: Joi.array()
        .items(
          Joi.object()
            .keys({
              id: Joi.id(),
              roleId: Joi.id(),
            })
            .unknown(true)
        )
        .optional()
        .allow([]),
      overview: Joi.any().forbidden(),
    })
    .unknown(true)
    .required(),
};

/**
 * Partially update challenge.
 * @param {Object} currentUser the user who perform operation
 * @param {String} challengeId the challenge id
 * @param {Object} data the challenge data to be updated
 * @returns {Object} the updated challenge
 */
async function partiallyUpdateChallenge(currentUser, challengeId, data) {
  return update(currentUser, challengeId, sanitizeChallenge(data));
}

partiallyUpdateChallenge.schema = {
  currentUser: Joi.any(),
  challengeId: Joi.id(),
  data: Joi.object()
    .keys({
      legacy: Joi.object()
        .keys({
          track: Joi.string(),
          subTrack: Joi.string(),
          reviewType: Joi.string()
            .valid(_.values(constants.reviewTypes))
            .insensitive()
            .default(constants.reviewTypes.Internal),
          confidentialityType: Joi.string().default(config.DEFAULT_CONFIDENTIALITY_TYPE),
          directProjectId: Joi.number(),
          forumId: Joi.number().integer(),
          isTask: Joi.boolean(),
          useSchedulingAPI: Joi.boolean(),
          pureV5Task: Joi.boolean(),
          pureV5: Joi.boolean(),
          selfService: Joi.boolean(),
          selfServiceCopilot: Joi.string().allow(null),
        })
        .unknown(true),
      cancelReason: Joi.string(),
      task: Joi.object().keys({
        isTask: Joi.boolean().default(false),
        isAssigned: Joi.boolean().default(false),
        memberId: Joi.string().allow(null),
      }),
      billing: Joi.object()
        .keys({
          billingAccountId: Joi.string(),
          markup: Joi.number().min(0).max(100),
        })
        .unknown(true),
      trackId: Joi.optionalId(),
      typeId: Joi.optionalId(),
      name: Joi.string(),
      description: Joi.string(),
      privateDescription: Joi.string(),
      descriptionFormat: Joi.string(),
      metadata: Joi.array()
        .items(
          Joi.object()
            .keys({
              name: Joi.string().required(),
              value: Joi.required(),
            })
            .unknown(true)
        )
        .unique((a, b) => a.name === b.name),
      timelineTemplateId: Joi.string(), // changing this to update migrated challenges
      phases: Joi.array()
        .items(
          Joi.object()
            .keys({
              phaseId: Joi.id(),
              duration: Joi.number().integer().min(0),
              isOpen: Joi.boolean(),
              actualEndDate: Joi.date().allow(null),
            })
            .unknown(true)
        )
        .min(1),
      events: Joi.array().items(
        Joi.object()
          .keys({
            id: Joi.number().required(),
            name: Joi.string(),
            key: Joi.string(),
          })
          .unknown(true)
      ),
      discussions: Joi.array().items(
        Joi.object().keys({
          id: Joi.optionalId(),
          name: Joi.string().required(),
          type: Joi.string().required().valid(_.values(constants.DiscussionTypes)),
          provider: Joi.string().required(),
          url: Joi.string(),
          options: Joi.array().items(Joi.object()),
        })
      ),
      startDate: Joi.date(),
      prizeSets: Joi.array()
        .items(
          Joi.object()
            .keys({
              type: Joi.string().valid(_.values(constants.prizeSetTypes)).required(),
              description: Joi.string(),
              prizes: Joi.array()
                .items(
                  Joi.object().keys({
                    description: Joi.string(),
                    type: Joi.string().required(),
                    value: Joi.number().min(0).required(),
                  })
                )
                .min(1)
                .required(),
            })
            .unknown(true)
        )
        .min(1),
      tags: Joi.array().items(Joi.string().required()).min(1), // tag names
      projectId: Joi.number().integer().positive(),
      legacyId: Joi.number().integer().positive(),
      status: Joi.string().valid(_.values(constants.challengeStatuses)),
      attachments: Joi.array().items(
        Joi.object().keys({
          id: Joi.id(),
          challengeId: Joi.id(),
          name: Joi.string().required(),
          url: Joi.string().uri().required(),
          fileSize: Joi.fileSize(),
          description: Joi.string(),
        })
      ),
      groups: Joi.array().items(Joi.id()), // group names
      // gitRepoURLs: Joi.array().items(Joi.string().uri()),
      winners: Joi.array()
        .items(
          Joi.object()
            .keys({
              userId: Joi.number().integer().positive().required(),
              handle: Joi.string().required(),
              placement: Joi.number().integer().positive().required(),
              type: Joi.string()
                .valid(_.values(constants.prizeSetTypes))
                .default(constants.prizeSetTypes.ChallengePrizes),
            })
            .unknown(true)
        )
        .min(1),
      terms: Joi.array().items(Joi.id().optional()).optional().allow([]),
      overview: Joi.any().forbidden(),
    })
    .unknown(true)
    .required(),
};

/**
 * Delete challenge.
 * @param {Object} currentUser the user who perform operation
 * @param {String} challengeId the challenge id
 * @returns {Object} the deleted challenge
 */
async function deleteChallenge(currentUser, challengeId) {
<<<<<<< HEAD
  const challenge = await challengeDomain.lookup(getLookupCriteria("id", challengeId))
=======
  const challenge = await challengeDomain.scan(getLookupCriteria("id", challengeId));
>>>>>>> 41d5bc90
  if (challenge.status !== constants.challengeStatuses.New) {
    throw new errors.BadRequestError(
      `Challenge with status other than "${constants.challengeStatuses.New}" cannot be removed`
    );
  }
  // check groups authorization
  await ensureAccessibleByGroupsAccess(currentUser, challenge);
  // check if user are allowed to delete the challenge
  await ensureAccessibleForChallenge(currentUser, challenge);
  // delete DB record
  await challengeDomain.delete(getLookupCriteria("id", challengeId));
  // delete ES document
  await esClient.delete({
    index: config.get("ES.ES_INDEX"),
    refresh: config.get("ES.ES_REFRESH"),
    id: challengeId,
  });
  await helper.postBusEvent(constants.Topics.ChallengeDeleted, {
    id: challengeId,
  });
  return challenge;
}

deleteChallenge.schema = {
  currentUser: Joi.any(),
  challengeId: Joi.id(),
};

module.exports = {
  searchChallenges,
  createChallenge,
  getChallenge,
  fullyUpdateChallenge,
  partiallyUpdateChallenge,
  deleteChallenge,
  getChallengeStatistics,
  sendNotifications,
};
logger.buildService(module.exports);<|MERGE_RESOLUTION|>--- conflicted
+++ resolved
@@ -1545,11 +1545,7 @@
   helper.ensureNoDuplicateOrNullElements(data.groups, "groups");
   // helper.ensureNoDuplicateOrNullElements(data.gitRepoURLs, 'gitRepoURLs')
 
-<<<<<<< HEAD
   const challenge = await challengeDomain.lookup(getLookupCriteria("id", challengeId))
-=======
-  const challenge = await challengeDomain.scan(getLookupCriteria("id", challengeId));
->>>>>>> 41d5bc90
   let dynamicDescription = _.cloneDeep(data.description || challenge.description);
   if (challenge.legacy.selfService && data.metadata && data.metadata.length > 0) {
     for (const entry of data.metadata) {
@@ -2170,13 +2166,6 @@
   }
 
   logger.debug(`Challenge.update id: ${challengeId} Details:  ${JSON.stringify(updateDetails)}`);
-<<<<<<< HEAD
-=======
-  await challengeDomain.update({
-    filterCriteria: getScanCriteria({ id: challengeId }),
-    updateInput: updateDetails,
-  });
->>>>>>> 41d5bc90
 
   delete data.attachments;
   delete data.terms;
@@ -2737,11 +2726,7 @@
  * @returns {Object} the deleted challenge
  */
 async function deleteChallenge(currentUser, challengeId) {
-<<<<<<< HEAD
   const challenge = await challengeDomain.lookup(getLookupCriteria("id", challengeId))
-=======
-  const challenge = await challengeDomain.scan(getLookupCriteria("id", challengeId));
->>>>>>> 41d5bc90
   if (challenge.status !== constants.challengeStatuses.New) {
     throw new errors.BadRequestError(
       `Challenge with status other than "${constants.challengeStatuses.New}" cannot be removed`
