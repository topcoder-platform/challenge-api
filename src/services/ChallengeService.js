/**
 * This service provides operations of challenge.
 */

const _ = require('lodash')
const Joi = require('joi')
const uuid = require('uuid/v4')
const config = require('config')
const xss = require('xss')
const helper = require('../common/helper')
const logger = require('../common/logger')
const errors = require('../common/errors')
const constants = require('../../app-constants')
const models = require('../models')
const HttpStatus = require('http-status-codes')
const moment = require('moment')
const PhaseService = require('./PhaseService')
const ChallengeTypeService = require('./ChallengeTypeService')
const ChallengeTrackService = require('./ChallengeTrackService')
const ChallengeTimelineTemplateService = require('./ChallengeTimelineTemplateService')

const esClient = helper.getESClient()

/**
<<<<<<< HEAD
=======
 * Check if user can perform modification/deletion to a challenge
 *
 * @param {Object} user the JwT user object
 * @param {Object} challenge the challenge object
 * @returns {undefined}
 */
async function ensureAccessibleForChallenge (user, challenge) {
  const userHasFullAccess = await helper.userHasFullAccess(challenge.id, user.userId)
  if (!user.isMachine && !helper.hasAdminRole(user) && challenge.createdBy.toLowerCase() !== user.handle.toLowerCase() && !userHasFullAccess) {
    throw new errors.ForbiddenError(`Only M2M, admin, challenge's copilot or users with full access can perform modification.`)
  }
}

/**
 * Filter challenges by groups access
 * @param {Object} currentUser the user who perform operation
 * @param {Array} challenges the challenges to filter
 * @returns {Array} the challenges that can be accessed by current user
 */
async function filterChallengesByGroupsAccess (currentUser, challenges) {
  const res = []
  let userGroups
  const needToCheckForGroupAccess = !currentUser ? true : !currentUser.isMachine && !helper.hasAdminRole(currentUser)
  const subGroupsMap = {}
  for (const challenge of challenges) {
    challenge.groups = _.filter(challenge.groups, g => !_.includes(['null', 'undefined'], _.toString(g).toLowerCase()))
    let expandedGroups = []
    if (!challenge.groups || _.get(challenge, 'groups.length', 0) === 0 || !needToCheckForGroupAccess) {
      res.push(challenge)
    } else if (currentUser) {
      // get user groups if not yet
      if (_.isNil(userGroups)) {
        userGroups = await helper.getUserGroups(currentUser.userId)
      }
      // Expand challenge groups by subGroups
      // results are being saved on a hashmap for efficiency
      for (const group of challenge.groups) {
        let subGroups
        if (subGroupsMap[group]) {
          subGroups = subGroupsMap[group]
        } else {
          subGroups = await helper.expandWithSubGroups(group)
          subGroupsMap[group] = subGroups
        }
        expandedGroups = [
          ..._.concat(expandedGroups, subGroups)
        ]
      }
      // check if there is matched group
      // logger.debug('Groups', challenge.groups, userGroups)
      if (_.find(expandedGroups, (group) => !!_.find(userGroups, (ug) => ug.id === group))) {
        res.push(challenge)
      }
    }
  }
  return res
}

/**
 * Ensure the user can access the challenge by groups access
 * @param {Object} currentUser the user who perform operation
 * @param {Object} challenge the challenge to check
 */
async function ensureAccessibleByGroupsAccess (currentUser, challenge) {
  const filtered = await filterChallengesByGroupsAccess(currentUser, [challenge])
  if (filtered.length === 0) {
    throw new errors.ForbiddenError(`You don't have access to this group!`)
  }
}

/**
>>>>>>> 1b023649
 * Ensure the user can access the groups being updated to
 * @param {Object} currentUser the user who perform operation
 * @param {Object} data the challenge data to be updated
 * @param {String} challenge the original challenge data
 */
async function ensureAcessibilityToModifiedGroups (currentUser, data, challenge) {
  const needToCheckForGroupAccess = !currentUser ? true : !currentUser.isMachine && !helper.hasAdminRole(currentUser)
  if (!needToCheckForGroupAccess) {
    return
  }
  const userGroups = await helper.getUserGroups(currentUser.userId)
  const userGroupsIds = _.map(userGroups, group => group.id)
  const updatedGroups = _.difference(_.union(challenge.groups, data.groups), _.intersection(challenge.groups, data.groups))
  const filtered = updatedGroups.filter(g => !userGroupsIds.includes(g))
  if (filtered.length > 0) {
    throw new errors.ForbiddenError(`You don't have access to this group!`)
  }
}

/**
 * Search challenges
 * @param {Object} currentUser the user who perform operation
 * @param {Object} criteria the search criteria
 * @returns {Object} the search result
 */
async function searchChallenges (currentUser, criteria) {
  // construct ES query

  const page = criteria.page || 1
  const perPage = criteria.perPage || 20
  const boolQuery = []
  let sortByScore = false
  const matchPhraseKeys = [
    'id',
    'timelineTemplateId',
    'projectId',
    'legacyId',
    'status',
    'createdBy',
    'updatedBy'
  ]

  const includedTrackIds = _.isArray(criteria.trackIds) ? criteria.trackIds : []

  const includedTypeIds = _.isArray(criteria.typeIds) ? criteria.typeIds : []

  if (criteria.type) {
    const typeSearchRes = await ChallengeTypeService.searchChallengeTypes({ abbreviation: criteria.type })
    if (typeSearchRes.total > 0) {
      criteria.typeId = _.get(typeSearchRes, 'result[0].id')
    }
  }
  if (criteria.track) {
    const trackSearchRes = await ChallengeTrackService.searchChallengeTracks({ abbreviation: criteria.track })
    if (trackSearchRes.total > 0) {
      criteria.trackId = _.get(trackSearchRes, 'result[0].id')
    }
  }

  if (criteria.types) {
    for (const t of criteria.types) {
      const typeSearchRes = await ChallengeTypeService.searchChallengeTypes({ abbreviation: t })
      if (typeSearchRes.total > 0) {
        includedTypeIds.push(_.get(typeSearchRes, 'result[0].id'))
      }
    }
  }
  if (criteria.tracks) {
    for (const t of criteria.tracks) {
      const trackSearchRes = await ChallengeTrackService.searchChallengeTracks({ abbreviation: t })
      if (trackSearchRes.total > 0) {
        includedTrackIds.push(_.get(trackSearchRes, 'result[0].id'))
      }
    }
  }

  if (criteria.typeId) {
    includedTypeIds.push(criteria.typeId)
  }
  if (criteria.trackId) {
    includedTrackIds.push(criteria.trackId)
  }

  _.forIn(_.pick(criteria, matchPhraseKeys), (value, key) => {
    if (!_.isUndefined(value)) {
      const filter = { match_phrase: {} }
      filter.match_phrase[key] = value
      boolQuery.push(filter)
    }
  })

  _.forEach(_.keys(criteria), (key) => {
    if (_.toString(key).indexOf('meta.') > -1) {
      // Parse and use metadata key
      if (!_.isUndefined(criteria[key])) {
        const metaKey = key.split('meta.')[1]
        boolQuery.push({
          bool: {
            must: [
              { match_phrase: { 'metadata.name': metaKey } },
              { match_phrase: { 'metadata.value': _.toString(criteria[key]) } }
            ]
          }
        })
      }
    }
  })

  if (includedTypeIds.length > 0) {
    boolQuery.push({
      bool: {
        should: _.map(includedTypeIds, t => ({ match_phrase: { typeId: t } }))
      }
    })
  }

  if (includedTrackIds.length > 0) {
    boolQuery.push({
      bool: {
        should: _.map(includedTrackIds, t => ({ match_phrase: { trackId: t } }))
      }
    })
  }

  if (criteria.search) {
    boolQuery.push({
      bool: {
        should: [
          { match_phrase_prefix: { 'name': criteria.search } },
          { match_phrase_prefix: { 'description': criteria.search } },
          { match_phrase_prefix: { 'tags': criteria.search } }
        ]
      }
    })
  } else {
    if (criteria.name) {
      boolQuery.push({ bool: {
        should: [
          { wildcard: { name: `*${criteria.name}*` } },
          { wildcard: { name: `${criteria.name}*` } },
          { wildcard: { name: `*${criteria.name}` } }
        ]
      } })
    }

    if (criteria.description) {
      boolQuery.push({ match_phrase_prefix: { 'description': criteria.description } })
    }
  }

  // 'search', 'name', 'description' fields should be sorted by function score unless sortBy param provided.
  if (!criteria.sortBy && (
    criteria.search ||
      criteria.name ||
      criteria.description
  )) {
    sortByScore = true
  }

  if (criteria.tag) {
    boolQuery.push({ match_phrase: { tags: criteria.tag } })
  }

  if (criteria.tags) {
    boolQuery.push({
      bool: {
        [criteria.includeAllTags ? 'must' : 'should']: _.map(criteria.tags, t => ({ match_phrase: { tags: t } }))
      }
    })
  }

  if (criteria.forumId) {
    boolQuery.push({ match_phrase: { 'legacy.forumId': criteria.forumId } })
  }
  if (criteria.reviewType) {
    boolQuery.push({ match_phrase: { 'legacy.reviewType': criteria.reviewType } })
  }
  if (criteria.confidentialityType) {
    boolQuery.push({ match_phrase: { 'legacy.confidentialityType': criteria.confidentialityType } })
  }
  if (criteria.directProjectId) {
    boolQuery.push({ match_phrase: { 'legacy.directProjectId': criteria.directProjectId } })
  }
  if (criteria.currentPhaseName) {
    boolQuery.push({ match_phrase: { 'currentPhaseNames': criteria.currentPhaseName } })
  }
  if (criteria.createdDateStart) {
    boolQuery.push({ range: { created: { gte: criteria.createdDateStart } } })
  }
  if (criteria.createdDateEnd) {
    boolQuery.push({ range: { created: { lte: criteria.createdDateEnd } } })
  }
  if (criteria.registrationStartDateStart) {
    boolQuery.push({ range: { registrationStartDate: { gte: criteria.registrationStartDateStart } } })
  }
  if (criteria.registrationStartDateEnd) {
    boolQuery.push({ range: { registrationStartDate: { lte: criteria.registrationStartDateEnd } } })
  }
  if (criteria.registrationEndDateStart) {
    boolQuery.push({ range: { registrationEndDate: { gte: criteria.registrationEndDateStart } } })
  }
  if (criteria.registrationEndDateEnd) {
    boolQuery.push({ range: { registrationEndDate: { lte: criteria.registrationEndDateEnd } } })
  }
  if (criteria.submissionStartDateStart) {
    boolQuery.push({ range: { submissionStartDate: { gte: criteria.submissionStartDateStart } } })
  }
  if (criteria.submissionStartDateEnd) {
    boolQuery.push({ range: { submissionStartDate: { lte: criteria.submissionStartDateEnd } } })
  }
  if (criteria.submissionEndDateStart) {
    boolQuery.push({ range: { submissionEndDate: { gte: criteria.submissionEndDateStart } } })
  }
  if (criteria.submissionEndDateEnd) {
    boolQuery.push({ range: { submissionEndDate: { lte: criteria.submissionEndDateEnd } } })
  }
  if (criteria.updatedDateStart) {
    boolQuery.push({ range: { updated: { gte: criteria.updatedDateStart } } })
  }
  if (criteria.updatedDateEnd) {
    boolQuery.push({ range: { updated: { lte: criteria.updatedDateEnd } } })
  }
  if (criteria.startDateStart) {
    boolQuery.push({ range: { startDate: { gte: criteria.startDateStart } } })
  }
  if (criteria.startDateEnd) {
    boolQuery.push({ range: { startDate: { lte: criteria.startDateEnd } } })
  }
  if (criteria.endDateStart) {
    boolQuery.push({ range: { endDate: { gte: criteria.endDateStart } } })
  }
  if (criteria.endDateEnd) {
    boolQuery.push({ range: { endDate: { lte: criteria.endDateEnd } } })
  }

  let sortByProp = criteria.sortBy ? criteria.sortBy : 'created'
  const sortOrderProp = criteria.sortOrder ? criteria.sortOrder : 'desc'

  const mustQuery = []

  const groupsQuery = []

  if (criteria.events) {
    boolQuery.push({
      bool: {
        [criteria.includeAllEvents ? 'must' : 'should']: _.map(criteria.events, e => ({ match_phrase: { 'events.key': e } }))
      }
    })
  }

  const mustNotQuery = []

  let groupsToFilter = []
  let accessibleGroups = []

  if (currentUser && !currentUser.isMachine && !helper.hasAdminRole(currentUser)) {
    accessibleGroups = await helper.getCompleteUserGroupTreeIds(currentUser.userId)
  }

  // Filter all groups from the criteria to make sure the user can access those
  if (!_.isUndefined(criteria.group) || !_.isUndefined(criteria.groups)) {
    // check group access
    if (_.isUndefined(currentUser)) {
      if (criteria.group) {
        const group = await helper.getGroupById(criteria.group)
        if (group && !group.privateGroup) {
          groupsToFilter.push(criteria.group)
        }
      }
      if (criteria.groups && criteria.groups.length > 0) {
        const promises = []
        _.each(criteria.groups, (g) => {
          promises.push(
            (async () => {
              const group = await helper.getGroupById(g)
              if (group && !group.privateGroup) {
                groupsToFilter.push(g)
              }
            })()
          )
        })
        await Promise.all(promises)
      }
    } else if (!currentUser.isMachine && !helper.hasAdminRole(currentUser)) {
      if (accessibleGroups.includes(criteria.group)) {
        groupsToFilter.push(criteria.group)
      }
      if (criteria.groups && criteria.groups.length > 0) {
        _.each(criteria.groups, (g) => {
          if (accessibleGroups.includes(g)) {
            groupsToFilter.push(g)
          }
        })
      }
    } else {
      groupsToFilter = [
        ...(criteria.groups ? criteria.groups : [])
      ]
      if (criteria.group) {
        groupsToFilter.push(criteria.group)
      }
    }
    groupsToFilter = _.uniq(groupsToFilter)

    if (groupsToFilter.length === 0) {
      // User can't access any of the groups from the filters
      // We return an empty array as the result
      return { total: 0, page, perPage, result: [] }
    }
  }

  if (groupsToFilter.length === 0) {
    // Return public challenges + challenges from groups that the user has access to
    if (_.isUndefined(currentUser)) {
      // If the user is not authenticated, only query challenges that don't have a group
      mustNotQuery.push({ exists: { field: 'groups' } })
    } else if (!currentUser.isMachine && !helper.hasAdminRole(currentUser)) {
      // If the user is not M2M and is not an admin, return public + challenges from groups the user can access
      _.each(accessibleGroups, (g) => {
        groupsQuery.push({ match_phrase: { groups: g } })
      })
      // include public challenges
      groupsQuery.push({ bool: { must_not: { exists: { field: 'groups' } } } })
    }
  } else {
    _.each(groupsToFilter, (g) => {
      groupsQuery.push({ match_phrase: { groups: g } })
    })
  }

  if (criteria.ids) {
    boolQuery.push({
      bool: {
        should: _.map(criteria.ids, id => ({ match_phrase: { _id: id } }))
      }
    })
  }

  const accessQuery = []
  let memberChallengeIds

  // FIXME: This is wrong!
  // if (!_.isUndefined(currentUser) && currentUser.handle) {
  //   accessQuery.push({ match_phrase: { createdBy: currentUser.handle } })
  // }

  if (criteria.memberId) {
    // logger.error(`memberId ${criteria.memberId}`)
    memberChallengeIds = await helper.listChallengesByMember(criteria.memberId)
    // logger.error(`response ${JSON.stringify(ids)}`)
    accessQuery.push({ terms: { _id: memberChallengeIds } })
  } else if (currentUser && !helper.hasAdminRole(currentUser) && !_.get(currentUser, 'isMachine', false)) {
    memberChallengeIds = await helper.listChallengesByMember(currentUser.userId)
  }

  if (accessQuery.length > 0) {
    mustQuery.push({
      bool: {
        should: accessQuery
      }
    })
  }

  // FIXME: Tech Debt
  let excludeTasks = true
  // if you're an admin or m2m, security rules wont be applied
  if (currentUser && (helper.hasAdminRole(currentUser) || _.get(currentUser, 'isMachine', false))) {
    excludeTasks = false
  }

  /**
   * For non-authenticated users:
   * - Only unassigned tasks will be returned
   * For authenticated users (non-admin):
   * - Only unassigned tasks and tasks assigned to the logged in user will be returned
   * For admins/m2m:
   * - All tasks will be returned
   */
  if (currentUser && (helper.hasAdminRole(currentUser) || _.get(currentUser, 'isMachine', false))) {
    // For admins/m2m, allow filtering based on task properties
    if (criteria.isTask) {
      boolQuery.push({ match_phrase: { 'task.isTask': criteria.isTask } })
    }
    if (criteria.taskIsAssigned) {
      boolQuery.push({ match_phrase: { 'task.isAssigned': criteria.taskIsAssigned } })
    }
    if (criteria.taskMemberId || criteria.memberId) {
      boolQuery.push({ match_phrase: { 'task.memberId': criteria.taskMemberId || criteria.memberId } })
    }
  } else if (excludeTasks) {
    mustQuery.push({
      bool: {
        should: [
          ...(_.get(memberChallengeIds, 'length', 0) > 0 ? [{ bool: { should: [ { terms: { _id: memberChallengeIds } } ] } }] : []),
          { bool: { must_not: { exists: { field: 'task.isTask' } } } },
          { match_phrase: { 'task.isTask': false } },
          {
            bool: {
              must: [
                { match_phrase: { 'task.isTask': true } },
                { match_phrase: { 'task.isAssigned': false } }
              ]
            }
          },
          ...(
            currentUser && !helper.hasAdminRole(currentUser) && !_.get(currentUser, 'isMachine', false)
              ? [{ match_phrase: { 'task.memberId': currentUser.userId } }]
              : []
          )
        ]
      }
    })
  }

  if (groupsQuery.length > 0) {
    mustQuery.push({
      bool: {
        should: groupsQuery
      }
    })
  }

  if (boolQuery.length > 0) {
    mustQuery.push({
      bool: {
        filter: boolQuery
      }
    })
  }

  let finalQuery = {
    bool: {}
  }

  if (mustQuery.length > 0) {
    finalQuery.bool.must = mustQuery
  }
  if (mustNotQuery.length > 0) {
    finalQuery.bool.must_not = mustNotQuery
    if (!finalQuery.bool.must) {
      finalQuery.bool.must = mustQuery
    }
  }
  // if none of the above were set, match all
  if (!finalQuery.bool.must) {
    finalQuery = {
      match_all: {}
    }
  }

  const esQuery = {
    index: config.get('ES.ES_INDEX'),
    type: config.get('ES.ES_TYPE'),
    size: perPage,
    from: (page - 1) * perPage, // Es Index starts from 0
    body: {
      query: finalQuery,
      sort: [sortByScore ? { '_score': { 'order': 'desc' } } : { [sortByProp]: { 'order': sortOrderProp, 'missing': '_last', 'unmapped_type': 'String' } }]
    }
  }

  logger.debug(`es Query ${JSON.stringify(esQuery)}`)

  // Search with constructed query
  let docs
  try {
    docs = await esClient.search(esQuery)
  } catch (e) {
    // Catch error when the ES is fresh and has no data
    logger.error(`Query Error from ES ${JSON.stringify(e)}`)
    docs = {
      hits: {
        total: 0,
        hits: []
      }
    }
  }
  // Extract data from hits
  const total = docs.hits.total
  let result = _.map(docs.hits.hits, item => item._source)

  // Hide privateDescription for non-register challenges
  if (currentUser) {
    if (!currentUser.isMachine && !helper.hasAdminRole(currentUser)) {
      const ids = await helper.listChallengesByMember(currentUser.userId)
      result = _.each(result, (val) => {
        if (!_.includes(ids, val.id)) {
          _.unset(val, 'privateDescription')
        }
      })
    }
  } else {
    result = _.each(result, val => _.unset(val, 'privateDescription'))
  }

  if (criteria.isLightweight === 'true') {
    result = _.each(result, val => {
      // _.unset(val, 'terms')
      _.unset(val, 'description')
      _.unset(val, 'privateDescription')
      return val
    })
  }

  const typeList = await helper.scan('ChallengeType')
  const typeMap = new Map()
  _.each(typeList, e => {
    typeMap.set(e.id, e.name)
  })
  _.each(result, element => {
    element.type = typeMap.get(element.typeId) || 'Code'
  })
  _.each(result, async element => {
    await getPhasesAndPopulate(element)
    if (element.status !== constants.challengeStatuses.Completed) {
      _.unset(element, 'winners')
    }
  })

  return { total, page, perPage, result }
}

searchChallenges.schema = {
  currentUser: Joi.any(),
  criteria: Joi.object().keys({
    page: Joi.page(),
    perPage: Joi.perPage(),
    id: Joi.optionalId(),
    confidentialityType: Joi.string(),
    directProjectId: Joi.number(),
    typeIds: Joi.array().items(Joi.optionalId()),
    trackIds: Joi.array().items(Joi.optionalId()),
    types: Joi.array().items(Joi.string()),
    tracks: Joi.array().items(Joi.string()),
    typeId: Joi.optionalId(),
    trackId: Joi.optionalId(),
    type: Joi.string(),
    track: Joi.string(),
    name: Joi.string(),
    search: Joi.string(),
    description: Joi.string(),
    timelineTemplateId: Joi.string(), // Joi.optionalId(),
    reviewType: Joi.string(),
    tag: Joi.string(),
    tags: Joi.array().items(Joi.string()),
    includeAllTags: Joi.boolean().default(true),
    projectId: Joi.number().integer().positive(),
    forumId: Joi.number().integer().positive(),
    legacyId: Joi.number().integer().positive(),
    status: Joi.string().valid(_.values(constants.challengeStatuses)),
    group: Joi.string(),
    startDateStart: Joi.date(),
    startDateEnd: Joi.date(),
    endDateStart: Joi.date(),
    endDateEnd: Joi.date(),
    currentPhaseName: Joi.string(),
    createdDateStart: Joi.date(),
    createdDateEnd: Joi.date(),
    updatedDateStart: Joi.date(),
    updatedDateEnd: Joi.date(),
    registrationStartDateStart: Joi.date(),
    registrationStartDateEnd: Joi.date(),
    registrationEndDateStart: Joi.date(),
    registrationEndDateEnd: Joi.date(),
    submissionStartDateStart: Joi.date(),
    submissionStartDateEnd: Joi.date(),
    submissionEndDateStart: Joi.date(),
    submissionEndDateEnd: Joi.date(),
    createdBy: Joi.string(),
    updatedBy: Joi.string(),
    isLightweight: Joi.boolean().default(false),
    memberId: Joi.string(),
    sortBy: Joi.string().valid(_.values(constants.validChallengeParams)),
    sortOrder: Joi.string().valid(['asc', 'desc']),
    groups: Joi.array().items(Joi.optionalId()).unique().min(1),
    ids: Joi.array().items(Joi.optionalId()).unique().min(1),
    isTask: Joi.boolean(),
    taskIsAssigned: Joi.boolean(),
    taskMemberId: Joi.string(),
    events: Joi.array().items(Joi.number()),
    includeAllEvents: Joi.boolean().default(true)
  }).unknown(true)
}

/**
 * Validate the challenge data.
 * @param {Object} challenge the challenge data
 */
async function validateChallengeData (challenge) {
  let type
  let track
  if (challenge.typeId) {
    try {
      type = await helper.getById('ChallengeType', challenge.typeId)
    } catch (e) {
      if (e.name === 'NotFoundError') {
        throw new errors.BadRequestError(`No challenge type found with id: ${challenge.typeId}.`)
      } else {
        throw e
      }
    }
  }
  if (challenge.trackId) {
    try {
      track = await helper.getById('ChallengeTrack', challenge.trackId)
    } catch (e) {
      if (e.name === 'NotFoundError') {
        throw new errors.BadRequestError(`No challenge track found with id: ${challenge.trackId}.`)
      } else {
        throw e
      }
    }
  }
  if (challenge.timelineTemplateId) {
    const template = await helper.getById('TimelineTemplate', challenge.timelineTemplateId)
    if (!template.isActive) {
      throw new errors.BadRequestError(`The timeline template with id: ${challenge.timelineTemplateId} is inactive`)
    }
  }
  return { type, track }
}

/**
 * Populate challenge phases.
 * @param {Array} phases the phases to populate
 * @param {Date} startDate the challenge start date
 * @param {String} timelineTemplateId the timeline template id
 */
async function populatePhases (phases, startDate, timelineTemplateId) {
  if (!phases || phases.length === 0) {
    return
  }
  if (_.isUndefined(timelineTemplateId)) {
    throw new errors.BadRequestError(`Invalid timeline template ID: ${timelineTemplateId}`)
  }
  const template = await helper.getById('TimelineTemplate', timelineTemplateId)
  const phaseDefinitions = await helper.scan('Phase')
  // generate phase instance ids
  for (let i = 0; i < phases.length; i += 1) {
    phases[i].id = uuid()
  }
  for (let i = 0; i < phases.length; i += 1) {
    const phase = phases[i]
    const templatePhase = _.find(template.phases, (p) => p.phaseId === phase.phaseId)
    const phaseDefinition = _.find(phaseDefinitions, (p) => p.id === phase.phaseId)
    phase.name = _.get(phaseDefinition, 'name')
    phase.isOpen = _.get(phase, 'isOpen', false)
    if (templatePhase) {
      // use default duration if not provided
      if (!phase.duration) {
        phase.duration = templatePhase.defaultDuration
      }
      // set predecessor
      if (templatePhase.predecessor) {
        const prePhase = _.find(phases, (p) => p.phaseId === templatePhase.predecessor)
        if (!prePhase) {
          throw new errors.BadRequestError(`Predecessor ${templatePhase.predecessor} not found from given phases.`)
        }
        phase.predecessor = prePhase.id
      }
    }
  }

  // calculate dates
  if (!startDate) {
    return
  }
  const done = []
  for (let i = 0; i < phases.length; i += 1) {
    done.push(false)
  }
  let doing = true
  while (doing) {
    doing = false
    for (let i = 0; i < phases.length; i += 1) {
      if (!done[i]) {
        const phase = phases[i]
        if (!phase.predecessor) {
          phase.scheduledStartDate = startDate
          phase.scheduledEndDate = moment(startDate).add(phase.duration || 0, 'seconds').toDate()
          phase.actualStartDate = phase.scheduledStartDate
          phase.actualEndDate = phase.scheduledEndDate
          done[i] = true
          doing = true
        } else {
          const preIndex = _.findIndex(phases, (p) => p.id === phase.predecessor)
          if (preIndex < 0) {
            throw new Error(`Invalid phase predecessor: ${phase.predecessor}`)
          }
          if (done[preIndex]) {
            phase.scheduledStartDate = phases[preIndex].scheduledEndDate
            phase.scheduledEndDate = moment(phase.scheduledStartDate).add(phase.duration || 0, 'seconds').toDate()
            phase.actualStartDate = phase.scheduledStartDate
            phase.actualEndDate = phase.scheduledEndDate
            done[i] = true
            doing = true
          }
        }
      }
    }
  }
  // validate that all dates are calculated
  for (let i = 0; i < phases.length; i += 1) {
    if (!done[i]) {
      throw new Error(`Invalid phase predecessor: ${phases[i].predecessor}`)
    }
  }
  phases.sort((a, b) => moment(a.scheduledStartDate).isAfter(b.scheduledStartDate))
}

/**
 * Create challenge.
 * @param {Object} currentUser the user who perform operation
 * @param {Object} challenge the challenge to created
 * @param {String} userToken the user token
 * @returns {Object} the created challenge
 */
async function createChallenge (currentUser, challenge, userToken) {
  challenge.name = xss(challenge.name)
  challenge.description = xss(challenge.description)
  if (challenge.status === constants.challengeStatuses.Active) {
    throw new errors.BadRequestError('You cannot create an Active challenge. Please create a Draft challenge and then change the status to Active.')
  }
  await helper.ensureProjectExist(challenge.projectId, userToken)
  const { track, type } = await validateChallengeData(challenge)
  if (_.get(type, 'isTask')) {
    _.set(challenge, 'task.isTask', true)
    if (_.isUndefined(_.get(challenge, 'task.isAssigned'))) {
      _.set(challenge, 'task.isAssigned', false)
    }
    if (_.isUndefined(_.get(challenge, 'task.memberId'))) {
      _.set(challenge, 'task.memberId', null)
    } else {
      throw new errors.BadRequestError(`Cannot assign a member before the challenge gets created.`)
    }
  }
  if (challenge.discussions && challenge.discussions.length > 0) {
    for (let i = 0; i < challenge.discussions.length; i += 1) {
      challenge.discussions[i].id = uuid()
    }
  }
  if (challenge.phases && challenge.phases.length > 0) {
    await helper.validatePhases(challenge.phases)
  }
  helper.ensureNoDuplicateOrNullElements(challenge.tags, 'tags')
  helper.ensureNoDuplicateOrNullElements(challenge.groups, 'groups')
  // helper.ensureNoDuplicateOrNullElements(challenge.terms, 'terms')
  // helper.ensureNoDuplicateOrNullElements(challenge.events, 'events')

  // check groups authorization
  await helper.ensureAccessibleByGroupsAccess(currentUser, challenge)

  // populate phases
  if (!challenge.timelineTemplateId) {
    if (challenge.typeId && challenge.trackId) {
      const [challengeTimelineTemplate] = await ChallengeTimelineTemplateService.searchChallengeTimelineTemplates({
        typeId: challenge.typeId,
        trackId: challenge.trackId,
        isDefault: true
      })
      if (!challengeTimelineTemplate) {
        throw new errors.BadRequestError(`The selected trackId ${challenge.trackId} and typeId: ${challenge.typeId} does not have a default timeline template. Please provide a timelineTemplateId`)
      }
      challenge.timelineTemplateId = challengeTimelineTemplate.timelineTemplateId
    } else {
      throw new errors.BadRequestError(`trackId and typeId are required to create a challenge`)
    }
  }
  if (challenge.timelineTemplateId && challenge.phases && challenge.phases.length > 0) {
    await populatePhases(challenge.phases, challenge.startDate, challenge.timelineTemplateId)
  }

  // populate challenge terms
  // const projectTerms = await helper.getProjectDefaultTerms(challenge.projectId)
  // challenge.terms = await helper.validateChallengeTerms(_.union(projectTerms, challenge.terms))
  // TODO - challenge terms returned from projects api don't have a role associated
  // this will need to be updated to associate project terms with a roleId
  challenge.terms = await helper.validateChallengeTerms(challenge.terms || [])

  // default the descriptionFormat
  if (!challenge.descriptionFormat) {
    challenge.descriptionFormat = 'markdown'
  }

  if (challenge.phases && challenge.phases.length > 0) {
    challenge.endDate = helper.calculateChallengeEndDate(challenge)
  }

  // auto-populate totalPrizes
  if (challenge.prizeSets) {
    const prizeSetsGroup = _.groupBy(challenge.prizeSets, 'type')
    if (prizeSetsGroup[constants.prizeSetTypes.ChallengePrizes]) {
      const totalPrizes = helper.sumOfPrizes(prizeSetsGroup[constants.prizeSetTypes.ChallengePrizes][0].prizes)
      _.assign(challenge, { overview: { totalPrizes } })
    }
  }

  const ret = await helper.create('Challenge', _.assign({
    id: uuid(),
    created: moment().utc(),
    createdBy: currentUser.handle || currentUser.sub,
    updated: moment().utc(),
    updatedBy: currentUser.handle || currentUser.sub
  }, challenge))
  ret.numOfSubmissions = 0
  ret.numOfRegistrants = 0
  if (ret.phases && ret.phases.length > 0) {
    const registrationPhase = _.find(ret.phases, p => p.name === 'Registration')
    const submissionPhase = _.find(ret.phases, p => p.name === 'Submission')
    ret.currentPhaseNames = _.map(_.filter(ret.phases, p => p.isOpen === true), 'name')
    if (registrationPhase) {
      ret.registrationStartDate = registrationPhase.actualStartDate || registrationPhase.scheduledStartDate
      ret.registrationEndDate = registrationPhase.actualEndDate || registrationPhase.scheduledEndDate
    }
    if (submissionPhase) {
      ret.submissionStartDate = submissionPhase.actualStartDate || submissionPhase.scheduledStartDate
      ret.submissionEndDate = submissionPhase.actualEndDate || submissionPhase.scheduledEndDate
    }
  }

  if (track) {
    ret.track = track.name
  }
  if (type) {
    ret.type = type.name
  }

  // Create in ES
  await esClient.create({
    index: config.get('ES.ES_INDEX'),
    type: config.get('ES.ES_TYPE'),
    refresh: config.get('ES.ES_REFRESH'),
    id: ret.id,
    body: ret
  })

  // if created by a user, add user as a manager
  if (currentUser.handle) {
    logger.debug(`Adding user as manager ${currentUser.handle}`)
    await helper.createResource(ret.id, ret.createdBy, config.MANAGER_ROLE_ID)
  } else {
    logger.debug(`Not adding manager ${currentUser.sub} ${JSON.stringify(currentUser)}`)
  }

  // post bus event
  await helper.postBusEvent(constants.Topics.ChallengeCreated, ret)

  return ret
}

createChallenge.schema = {
  currentUser: Joi.any(),
  challenge: Joi.object().keys({
    typeId: Joi.id(),
    trackId: Joi.id(),
    legacy: Joi.object().keys({
      reviewType: Joi.string().required(),
      confidentialityType: Joi.string().default(config.DEFAULT_CONFIDENTIALITY_TYPE),
      forumId: Joi.number().integer(),
      directProjectId: Joi.number().integer(),
      screeningScorecardId: Joi.number().integer(),
      reviewScorecardId: Joi.number().integer(),
      isTask: Joi.boolean()
    }),
    task: Joi.object().keys({
      isTask: Joi.boolean().default(false),
      isAssigned: Joi.boolean().default(false),
      memberId: Joi.string().allow(null)
    }),
    name: Joi.string().required(),
    description: Joi.string(),
    privateDescription: Joi.string(),
    descriptionFormat: Joi.string(),
    metadata: Joi.array().items(Joi.object().keys({
      name: Joi.string().required(),
      value: Joi.required()
    })).unique((a, b) => a.name === b.name),
    timelineTemplateId: Joi.string(), // Joi.optionalId(),
    phases: Joi.array().items(Joi.object().keys({
      phaseId: Joi.id(),
      duration: Joi.number().positive()
    })),
    events: Joi.array().items(Joi.object().keys({
      id: Joi.number().required(),
      name: Joi.string(),
      key: Joi.string()
    })),
    discussions: Joi.array().items(Joi.object().keys({
      name: Joi.string().required(),
      type: Joi.string().required().valid(_.values(constants.DiscussionTypes)),
      provider: Joi.string().required(),
      url: Joi.string(),
      options: Joi.array().items(Joi.object())
    })),
    prizeSets: Joi.array().items(Joi.object().keys({
      type: Joi.string().valid(_.values(constants.prizeSetTypes)).required(),
      description: Joi.string(),
      prizes: Joi.array().items(Joi.object().keys({
        description: Joi.string(),
        type: Joi.string().required(),
        value: Joi.number().min(0).required()
      })).min(1).required()
    })),
    tags: Joi.array().items(Joi.string().required()), // tag names
    projectId: Joi.number().integer().positive().required(),
    legacyId: Joi.number().integer().positive(),
    startDate: Joi.date(),
    status: Joi.string().valid(_.values(constants.challengeStatuses)).required(),
    groups: Joi.array().items(Joi.optionalId()).unique(),
    // gitRepoURLs: Joi.array().items(Joi.string().uri()),
    terms: Joi.array().items(Joi.object().keys({
      id: Joi.id(),
      roleId: Joi.id()
    }))
  }).required(),
  userToken: Joi.any()
}

/**
 * Populate phase data from phase API.
 * @param {Object} the challenge entity
 */
async function getPhasesAndPopulate (data) {
  _.each(data.phases, async p => {
    const phase = await PhaseService.getPhase(p.phaseId)
    p.name = phase.name
    if (phase.description) {
      p.description = phase.description
    }
  })
}

/**
 * Get challenge.
 * @param {Object} currentUser the user who perform operation
 * @param {String} id the challenge id
 * @returns {Object} the challenge with given id
 */
async function getChallenge (currentUser, id) {
  // get challenge from Elasticsearch
  let challenge
  // logger.warn(JSON.stringify({
  //   index: config.get('ES.ES_INDEX'),
  //   type: config.get('ES.ES_TYPE'),
  //   _id: id
  // }))
  try {
    challenge = await esClient.getSource({
      index: config.get('ES.ES_INDEX'),
      type: config.get('ES.ES_TYPE'),
      id
    })
  } catch (e) {
    if (e.statusCode === HttpStatus.NOT_FOUND) {
      throw new errors.NotFoundError(`Challenge of id ${id} is not found.`)
    } else {
      throw e
    }
  }
  await helper.ensureUserCanViewChallenge(currentUser, challenge)

  // // FIXME: Temporarily hard coded as the migrad
  // // populate type property based on the typeId
  // if (challenge.typeId) {
  //   try {
  //     const type = await helper.getById('ChallengeType', challenge.typeId)
  //     challenge.type = type.name
  //   } catch (e) {
  //     challenge.typeId = '45415132-79fa-4d13-a9ac-71f50020dc10' // TODO Fix HardCode
  //     const type = await helper.getById('ChallengeType', challenge.typeId)
  //     challenge.type = type.name
  //   }
  // }
  // delete challenge.typeId

  // Remove privateDescription for unregistered users
  let memberChallengeIds
  if (currentUser) {
    if (!currentUser.isMachine) {
      memberChallengeIds = await helper.listChallengesByMember(currentUser.userId)
      if (!_.includes(memberChallengeIds, challenge.id)) {
        _.unset(challenge, 'privateDescription')
      }
    }
  } else {
    _.unset(challenge, 'privateDescription')
  }

  if (challenge.phases && challenge.phases.length > 0) {
    await getPhasesAndPopulate(challenge)
  }

  if (challenge.status !== constants.challengeStatuses.Completed) {
    _.unset(challenge, 'winners')
  }

  return challenge
}

getChallenge.schema = {
  currentUser: Joi.any(),
  id: Joi.id()
}

/**
 * Check whether given two phases array are different.
 * @param {Array} phases the first phases array
 * @param {Array} otherPhases the second phases array
 * @returns {Boolean} true if different, false otherwise
 */
function isDifferentPhases (phases = [], otherPhases) {
  if (phases.length !== otherPhases.length) {
    return true
  } else {
    for (let i = 0; i < phases.length; i++) {
      if (!_.isEqual(phases[i], otherPhases[i])) {
        return true
      }
    }
    return false
  }
}

/**
 * Check whether given two PrizeSet Array are different.
 * @param {Array} prizeSets the first PrizeSet Array
 * @param {Array} otherPrizeSets the second PrizeSet Array
 * @returns {Boolean} true if different, false otherwise
 */
function isDifferentPrizeSets (prizeSets = [], otherPrizeSets = []) {
  return !_.isEqual(_.sortBy(prizeSets, 'type'), _.sortBy(otherPrizeSets, 'type'))
}

/**
 * Validate the winners array.
 * @param {Array} winners the Winner Array
 * @param {String} winchallengeIdners the challenge ID
 */
async function validateWinners (winners, challengeId) {
  const challengeResources = await helper.getChallengeResources(challengeId)
  const registrants = _.filter(challengeResources, r => r.roleId === config.SUBMITTER_ROLE_ID)
  for (const winner of winners) {
    if (!_.find(registrants, r => _.toString(r.memberId) === _.toString(winner.userId))) {
      throw new errors.BadRequestError(`Member with userId: ${winner.userId} is not registered on the challenge`)
    }
    const diffWinners = _.differenceWith(winners, [winner], _.isEqual)
    if (diffWinners.length + 1 !== winners.length) {
      throw new errors.BadRequestError(`Duplicate member with placement: ${helper.toString(winner)}`)
    }

    // find another member with the placement
    const placementExists = _.find(diffWinners, function (w) { return w.placement === winner.placement })
    if (placementExists && (placementExists.userId !== winner.userId || placementExists.handle !== winner.handle)) {
      throw new errors.BadRequestError(`Only one member can have a placement: ${winner.placement}`)
    }

    // find another placement for a member
    const memberExists = _.find(diffWinners, function (w) { return w.userId === winner.userId })
    if (memberExists && memberExists.placement !== winner.placement) {
      throw new errors.BadRequestError(`The same member ${winner.userId} cannot have multiple placements`)
    }
  }
}

/**
 * Update challenge.
 * @param {Object} currentUser the user who perform operation
 * @param {String} challengeId the challenge id
 * @param {Object} data the challenge data to be updated
 * @param {String} userToken the user token
 * @param {Boolean} isFull the flag indicate it is a fully update operation.
 * @returns {Object} the updated challenge
 */
async function update (currentUser, challengeId, data, userToken, isFull) {
  if (data.projectId) {
    await helper.ensureProjectExist(data.projectId, userToken)
  }

  helper.ensureNoDuplicateOrNullElements(data.tags, 'tags')
  helper.ensureNoDuplicateOrNullElements(data.attachmentIds, 'attachmentIds')
  helper.ensureNoDuplicateOrNullElements(data.groups, 'groups')
  // helper.ensureNoDuplicateOrNullElements(data.gitRepoURLs, 'gitRepoURLs')

  const challenge = await helper.getById('Challenge', challengeId)
  // FIXME: Tech Debt
  let billingAccountId
  if (data.status) {
    if (data.status === constants.challengeStatuses.Active) {
      if (_.isUndefined(_.get(challenge, 'legacy.directProjectId'))) {
        throw new errors.BadRequestError('You cannot activate the challenge as it has not been created on legacy yet. Please try again later or contact support.')
      }
      billingAccountId = await helper.getProjectBillingAccount(_.get(challenge, 'legacy.directProjectId'))
      // if activating a challenge, the challenge must have a billing account id
      if ((!billingAccountId || billingAccountId === null) &&
        challenge.status === constants.challengeStatuses.Draft) {
        throw new errors.BadRequestError('Cannot Activate this project, it has no active billing accounts.')
      }
    }
    if (data.status === constants.challengeStatuses.Completed) {
      if (challenge.status !== constants.challengeStatuses.Active) {
        throw new errors.BadRequestError('You cannot mark a Draft challenge as Completed')
      }
      billingAccountId = await helper.getProjectBillingAccount(_.get(challenge, 'legacy.directProjectId'))
    }
  }

  // FIXME: Tech Debt
  if (_.get(challenge, 'legacy.track') && _.get(data, 'legacy.track') && _.get(challenge, 'legacy.track') !== _.get(data, 'legacy.track')) {
    throw new errors.ForbiddenError('Cannot change legacy.track')
  }
  if (_.get(challenge, 'trackId') && _.get(data, 'trackId') && _.get(challenge, 'trackId') !== _.get(data, 'trackId')) {
    throw new errors.ForbiddenError('Cannot change trackId')
  }
  if (_.get(challenge, 'typeId') && _.get(data, 'typeId') && _.get(challenge, 'typeId') !== _.get(data, 'typeId')) {
    throw new errors.ForbiddenError('Cannot change typeId')
  }

  if (!_.isUndefined(challenge.legacy) && !_.isUndefined(data.legacy)) {
    _.extend(challenge.legacy, data.legacy)
  }

  await helper.ensureUserCanModifyChallenge(currentUser, challenge)

  // check groups access to be updated group values
  if (data.groups) {
    await ensureAcessibilityToModifiedGroups(currentUser, data, challenge)
  }

  let newAttachments
  if (isFull || !_.isUndefined(data.attachmentIds)) {
    newAttachments = await helper.getByIds('Attachment', data.attachmentIds || [])
  }

<<<<<<< HEAD
=======
  await ensureAccessibleForChallenge(currentUser, challenge)

>>>>>>> 1b023649
  // Only M2M can update url and options of discussions
  if (data.discussions && data.discussions.length > 0) {
    for (let i = 0; i < data.discussions.length; i += 1) {
      if (_.isUndefined(data.discussions[i].id)) {
        data.discussions[i].id = uuid()
        if (!currentUser.isMachine) {
          _.unset(data.discussions, 'url')
          _.unset(data.discussions, 'options')
        }
      } else if (!currentUser.isMachine) {
        const existingDiscussion = _.find(_.get(challenge, 'discussions', []), d => d.id === data.discussions[i].id)
        if (existingDiscussion) {
          _.assign(data.discussions[i], _.pick(existingDiscussion, ['url', 'options']))
        } else {
          _.unset(data.discussions, 'url')
          _.unset(data.discussions, 'options')
        }
      }
    }
  }

  // Validate the challenge terms
  let newTermsOfUse
  if (!_.isUndefined(data.terms)) {
    // helper.ensureNoDuplicateOrNullElements(data.terms, 'terms')

    // Get the project default terms
    const defaultTerms = await helper.getProjectDefaultTerms(challenge.projectId)

    if (defaultTerms) {
    // Make sure that the default project terms were not removed
    // TODO - there are no default terms returned by v5
    // the terms array is objects with a roleId now, so this _.difference won't work
      // const removedTerms = _.difference(defaultTerms, data.terms)
      // if (removedTerms.length !== 0) {
      //   throw new errors.BadRequestError(`Default project terms ${removedTerms} should not be removed`)
      // }
    }
    // newTermsOfUse = await helper.validateChallengeTerms(_.union(data.terms, defaultTerms))
    newTermsOfUse = await helper.validateChallengeTerms(data.terms)
  }

  // find out attachment ids to delete
  const attachmentIdsToDelete = []
  if (isFull || !_.isUndefined(data.attachmentIds)) {
    _.forEach(challenge.attachments || [], (attachment) => {
      if (!_.find(data.attachmentIds || [], (id) => id === attachment.id)) {
        attachmentIdsToDelete.push(attachment.id)
      }
    })
  }

  await validateChallengeData(data)
  if ((challenge.status === constants.challengeStatuses.Completed || challenge.status === constants.challengeStatuses.Cancelled) && data.status && data.status !== challenge.status) {
    throw new errors.BadRequestError(`Cannot change ${challenge.status} challenge status to ${data.status} status`)
  }

  if (data.winners && data.winners.length > 0 && (challenge.status !== constants.challengeStatuses.Completed && data.status !== constants.challengeStatuses.Completed)) {
    throw new errors.BadRequestError(`Cannot set winners for challenge with non-completed ${challenge.status} status`)
  }

  // TODO: Fix this Tech Debt once legacy is turned off
  const finalStatus = data.status || challenge.status
  const finalTimelineTemplateId = data.timelineTemplateId || challenge.timelineTemplateId
  if (finalStatus !== constants.challengeStatuses.New && finalTimelineTemplateId !== challenge.timelineTemplateId) {
    throw new errors.BadRequestError(`Cannot change the timelineTemplateId for challenges with status: ${finalStatus}`)
  }

  if (data.prizeSets) {
    const prizeSetsGroup = _.groupBy(data.prizeSets, 'type')
    if (!prizeSetsGroup[constants.prizeSetTypes.ChallengePrizes] && _.get(challenge, 'overview.totalPrizes')) {
      // remove the totalPrizes if challenge prizes are empty
      challenge.overview = _.omit(challenge.overview, ['totalPrizes'])
    } else {
      const totalPrizes = helper.sumOfPrizes(prizeSetsGroup[constants.prizeSetTypes.ChallengePrizes][0].prizes)
      logger.debug(`re-calculate total prizes, current value is ${totalPrizes.value}`)
      _.assign(challenge, { overview: { totalPrizes } })
    }
  }

  if (data.phases || data.startDate) {
    if (data.phases && data.phases.length > 0) {
      for (let i = 0; i < challenge.phases.length; i += 1) {
        const updatedPhaseInfo = _.find(data.phases, p => p.phaseId === challenge.phases[i].phaseId)
        if (updatedPhaseInfo) {
          _.extend(challenge.phases[i], updatedPhaseInfo)
        }
      }
    }
    const newPhases = challenge.phases
    const newStartDate = data.startDate || challenge.startDate

    await helper.validatePhases(newPhases)
    // populate phases
    await populatePhases(newPhases, newStartDate, data.timelineTemplateId || challenge.timelineTemplateId)
    data.phases = newPhases
    data.startDate = newStartDate
    data.endDate = helper.calculateChallengeEndDate(challenge, data)
  }

  if (data.winners && data.winners.length && data.winners.length > 0) {
    await validateWinners(data.winners, challengeId)
  }

  data.updated = moment().utc()
  data.updatedBy = currentUser.handle || currentUser.sub
  const updateDetails = {}
  const auditLogs = []
  _.each(data, (value, key) => {
    let op
    if (key === 'metadata') {
      if (_.isUndefined(challenge[key]) || challenge[key].length !== value.length ||
        _.differenceWith(challenge[key], value, _.isEqual).length !== 0) {
        op = '$PUT'
      }
    } else if (key === 'phases') {
      if (isDifferentPhases(challenge[key], value)) {
        logger.info('update phases')
        op = '$PUT'
      }
    } else if (key === 'prizeSets') {
      if (isDifferentPrizeSets(challenge[key], value)) {
        logger.info('update prize sets')
        op = '$PUT'
      }
    } else if (key === 'tags') {
      if (_.isUndefined(challenge[key]) || challenge[key].length !== value.length ||
        _.intersection(challenge[key], value).length !== value.length) {
        op = '$PUT'
      }
    } else if (key === 'attachmentIds') {
      const oldIds = _.map(challenge.attachments || [], (a) => a.id)
      if (oldIds.length !== value.length ||
        _.intersection(oldIds, value).length !== value.length) {
        op = '$PUT'
      }
    } else if (key === 'groups') {
      if (_.isUndefined(challenge[key]) || challenge[key].length !== value.length ||
        _.intersection(challenge[key], value).length !== value.length) {
        op = '$PUT'
      }
    // } else if (key === 'gitRepoURLs') {
    //   if (_.isUndefined(challenge[key]) || challenge[key].length !== value.length ||
    //     _.intersection(challenge[key], value).length !== value.length) {
    //     op = '$PUT'
    //   }
    } else if (key === 'winners') {
      if (_.isUndefined(challenge[key]) || challenge[key].length !== value.length ||
      _.intersectionWith(challenge[key], value, _.isEqual).length !== value.length) {
        op = '$PUT'
      }
    } else if (key === 'terms') {
      const oldIds = _.map(challenge.terms || [], (t) => t.id)
      const newIds = _.map(value || [], (t) => t.id)
      if (oldIds.length !== newIds.length ||
        _.intersection(oldIds, newIds).length !== value.length) {
        op = '$PUT'
      }
    } else if (_.isUndefined(challenge[key]) || challenge[key] !== value) {
      op = '$PUT'
    }

    if (op) {
      if (_.isUndefined(updateDetails[op])) {
        updateDetails[op] = {}
      }
      if (key === 'attachmentIds') {
        updateDetails[op].attachments = newAttachments
      } else if (key === 'terms') {
        updateDetails[op].terms = newTermsOfUse
      } else {
        updateDetails[op][key] = value
      }
      if (key !== 'updated' && key !== 'updatedBy') {
        let oldValue
        let newValue
        if (key === 'attachmentIds') {
          oldValue = challenge.attachments ? JSON.stringify(challenge.attachments) : 'NULL'
          newValue = JSON.stringify(newAttachments)
        } else if (key === 'terms') {
          oldValue = challenge.terms ? JSON.stringify(challenge.terms) : 'NULL'
          newValue = JSON.stringify(newTermsOfUse)
        } else {
          oldValue = challenge[key] ? JSON.stringify(challenge[key]) : 'NULL'
          newValue = JSON.stringify(value)
        }
        // logger.debug(`Audit Log: Key ${key} OldValue: ${oldValue} NewValue: ${newValue}`)
        auditLogs.push({
          id: uuid(),
          challengeId,
          fieldName: key,
          oldValue,
          newValue,
          created: moment().utc(),
          createdBy: currentUser.handle || currentUser.sub,
          memberId: currentUser.userId || null
        })
      }
    }
  })

  if (isFull && _.isUndefined(data.metadata) && challenge.metadata) {
    updateDetails['$DELETE'] = { metadata: null }
    auditLogs.push({
      id: uuid(),
      challengeId,
      fieldName: 'metadata',
      oldValue: JSON.stringify(challenge.metadata),
      newValue: 'NULL',
      created: moment().utc(),
      createdBy: currentUser.handle || currentUser.sub,
      memberId: currentUser.userId || null
    })
    delete challenge.metadata
    // send null to Elasticsearch to clear the field
    data.metadata = null
  }
  if (isFull && _.isUndefined(data.attachmentIds) && challenge.attachments) {
    if (!updateDetails['$DELETE']) {
      updateDetails['$DELETE'] = {}
    }
    updateDetails['$DELETE'].attachments = null
    auditLogs.push({
      id: uuid(),
      challengeId,
      fieldName: 'attachments',
      oldValue: JSON.stringify(challenge.attachments),
      newValue: 'NULL',
      created: moment().utc(),
      createdBy: currentUser.handle || currentUser.sub,
      memberId: currentUser.userId || null
    })
    delete challenge.attachments
    // send null to Elasticsearch to clear the field
    data.attachments = null
  }
  if (isFull && _.isUndefined(data.groups) && challenge.groups) {
    if (!updateDetails['$DELETE']) {
      updateDetails['$DELETE'] = {}
    }
    updateDetails['$DELETE'].groups = null
    auditLogs.push({
      id: uuid(),
      challengeId,
      fieldName: 'groups',
      oldValue: JSON.stringify(challenge.groups),
      newValue: 'NULL',
      created: moment().utc(),
      createdBy: currentUser.handle || currentUser.sub,
      memberId: currentUser.userId || null
    })
    delete challenge.groups
    // send null to Elasticsearch to clear the field
    data.groups = null
  }
  // if (isFull && _.isUndefined(data.gitRepoURLs) && challenge.gitRepoURLs) {
  //   if (!updateDetails['$DELETE']) {
  //     updateDetails['$DELETE'] = {}
  //   }
  //   updateDetails['$DELETE'].gitRepoURLs = null
  //   auditLogs.push({
  //     id: uuid(),
  //     challengeId,
  //     fieldName: 'gitRepoURLs',
  //     oldValue: JSON.stringify(challenge.gitRepoURLs),
  //     newValue: 'NULL',
  //     created: moment().utc(),
  //     createdBy: currentUser.handle || currentUser.sub,
  //     memberId: currentUser.userId || null
  //   })
  //   delete challenge.gitRepoURLs
  //   // send null to Elasticsearch to clear the field
  //   data.gitRepoURLs = null
  // }
  if (isFull && _.isUndefined(data.legacyId) && challenge.legacyId) {
    data.legacyId = challenge.legacyId
  }
  if (isFull && _.isUndefined(data.winners) && challenge.winners) {
    if (!updateDetails['$DELETE']) {
      updateDetails['$DELETE'] = {}
    }
    updateDetails['$DELETE'].winners = null
    auditLogs.push({
      id: uuid(),
      challengeId,
      fieldName: 'winners',
      oldValue: JSON.stringify(challenge.winners),
      newValue: 'NULL',
      created: moment().utc(),
      createdBy: currentUser.handle || currentUser.sub,
      memberId: currentUser.userId || null
    })
    delete challenge.winners
    // send null to Elasticsearch to clear the field
    data.winners = null
  }

  const { track, type } = await validateChallengeData(_.pick(challenge, ['trackId', 'typeId']))

  // Only m2m tokens are allowed to modify the `task.*` information on a challenge
  if (!_.isUndefined(_.get(data, 'task')) && !currentUser.isMachine) {
    if (!_.isUndefined(_.get(challenge, 'task'))) {
      data.task = challenge.task
    } else {
      delete data.task
    }
  }

  if (_.get(type, 'isTask')) {
    if (!_.isEmpty(_.get(data, 'task.memberId'))) {
      const challengeResources = await helper.getChallengeResources(challengeId)
      const registrants = _.filter(challengeResources, r => r.roleId === config.SUBMITTER_ROLE_ID)
      if (!_.find(registrants, r => _.toString(r.memberId) === _.toString(_.get(data, 'task.memberId')))) {
        throw new errors.BadRequestError(`Member ${_.get(data, 'task.memberId')} is not a submitter resource of challenge ${challengeId}`)
      }
    }
  }

  logger.debug(`Challenge.update id: ${challengeId} Details:  ${JSON.stringify(updateDetails)}`)
  await models.Challenge.update({ id: challengeId }, updateDetails)

  if (auditLogs.length > 0) {
    await models.AuditLog.batchPut(auditLogs)
  }

  delete data.attachmentIds
  delete data.terms
  _.assign(challenge, data)
  if (!_.isUndefined(newAttachments)) {
    challenge.attachments = newAttachments
    data.attachments = newAttachments
  }

  if (!_.isUndefined(newTermsOfUse)) {
    challenge.terms = newTermsOfUse
    data.terms = newTermsOfUse
  }

  // delete unused attachments
  for (const attachmentId of attachmentIdsToDelete) {
    await helper.deleteFromS3(attachmentId)
    const attachment = await helper.getById('Attachment', attachmentId)
    await attachment.delete()
  }

  if (challenge.phases && challenge.phases.length > 0) {
    await getPhasesAndPopulate(challenge)
  }

  // Populate challenge.track and challenge.type based on the track/type IDs

  if (track) {
    challenge.track = track.name
  }
  if (type) {
    challenge.type = type.name
  }

  // post bus event
  logger.debug(`Post Bus Event: ${constants.Topics.ChallengeUpdated} ${JSON.stringify(challenge)}`)
  const busEventPayload = { ...challenge }
  if (billingAccountId) {
    busEventPayload.billingAccountId = billingAccountId
  }
  await helper.postBusEvent(constants.Topics.ChallengeUpdated, busEventPayload)

  if (challenge.phases && challenge.phases.length > 0) {
    challenge.currentPhase = challenge.phases.slice().reverse().find(phase => phase.isOpen)
    challenge.endDate = helper.calculateChallengeEndDate(challenge)
    const registrationPhase = _.find(challenge.phases, p => p.name === 'Registration')
    const submissionPhase = _.find(challenge.phases, p => p.name === 'Submission')
    challenge.currentPhaseNames = _.map(_.filter(challenge.phases, p => p.isOpen === true), 'name')
    if (registrationPhase) {
      challenge.registrationStartDate = registrationPhase.actualStartDate || registrationPhase.scheduledStartDate
      challenge.registrationEndDate = registrationPhase.actualEndDate || registrationPhase.scheduledEndDate
    }
    if (submissionPhase) {
      challenge.submissionStartDate = submissionPhase.actualStartDate || submissionPhase.scheduledStartDate
      challenge.submissionEndDate = submissionPhase.actualEndDate || submissionPhase.scheduledEndDate
    }
  }
  // Update ES
  await esClient.update({
    index: config.get('ES.ES_INDEX'),
    type: config.get('ES.ES_TYPE'),
    refresh: config.get('ES.ES_REFRESH'),
    id: challengeId,
    body: {
      doc: challenge
    }
  })
  return challenge
}

/**
 * Remove unwanted properties from the challenge object
 * @param {Object} challenge the challenge object
 */
function sanitizeChallenge (challenge) {
  const sanitized = _.pick(challenge, [
    'trackId',
    'typeId',
    'name',
    'description',
    'privateDescription',
    'descriptionFormat',
    'timelineTemplateId',
    'tags',
    'projectId',
    'legacyId',
    'startDate',
    'status',
    'task',
    'attachmentIds',
    'groups'
  ])
  if (!_.isUndefined(sanitized.name)) {
    sanitized.name = xss(sanitized.name)
  }
  if (!_.isUndefined(sanitized.description)) {
    sanitized.description = xss(sanitized.description)
  }
  if (challenge.legacy) {
    sanitized.legacy = _.pick(challenge.legacy, [
      'track',
      'subTrack',
      'reviewType',
      'confidentialityType',
      'forumId',
      'directProjectId',
      'screeningScorecardId',
      'reviewScorecardId',
      'isTask'
    ])
  }
  if (challenge.metadata) {
    sanitized.metadata = _.map(challenge.metadata, meta => _.pick(meta, ['name', 'value']))
  }
  if (challenge.phases) {
    sanitized.phases = _.map(challenge.phases, phase => _.pick(phase, ['phaseId', 'duration', 'isOpen']))
  }
  if (challenge.prizeSets) {
    sanitized.prizeSets = _.map(challenge.prizeSets, prizeSet => ({
      ..._.pick(prizeSet, ['type', 'description']),
      prizes: _.map(prizeSet.prizes, prize => _.pick(prize, ['description', 'type', 'value']))
    }))
  }
  if (challenge.events) {
    sanitized.events = _.map(challenge.events, event => _.pick(event, ['id', 'name', 'key']))
  }
  if (challenge.winners) {
    sanitized.winners = _.map(challenge.winners, winner => _.pick(winner, ['userId', 'handle', 'placement']))
  }
  if (challenge.discussions) {
    sanitized.discussions = _.map(challenge.discussions, discussion => _.pick(discussion, ['id', 'provider', 'name', 'type', 'url', 'options']))
  }
  if (challenge.terms) {
    sanitized.terms = _.map(challenge.terms, term => _.pick(term, ['id', 'roleId']))
  }
  return sanitized
}

/**
 * Fully update challenge.
 * @param {Object} currentUser the user who perform operation
 * @param {String} challengeId the challenge id
 * @param {Object} data the challenge data to be updated
 * @param {String} userToken the user token
 * @returns {Object} the updated challenge
 */
async function fullyUpdateChallenge (currentUser, challengeId, data, userToken) {
  return update(currentUser, challengeId, sanitizeChallenge(data), userToken, true)
}

fullyUpdateChallenge.schema = {
  currentUser: Joi.any(),
  challengeId: Joi.id(),
  data: Joi.object().keys({
    legacy: Joi.object().keys({
      reviewType: Joi.string().required(),
      confidentialityType: Joi.string().default(config.DEFAULT_CONFIDENTIALITY_TYPE),
      forumId: Joi.number().integer(),
      directProjectId: Joi.number().integer(),
      screeningScorecardId: Joi.number().integer(),
      reviewScorecardId: Joi.number().integer(),
      isTask: Joi.boolean()
    }).unknown(true),
    task: Joi.object().keys({
      isTask: Joi.boolean().default(false),
      isAssigned: Joi.boolean().default(false),
      memberId: Joi.string().allow(null)
    }),
    trackId: Joi.optionalId(),
    typeId: Joi.optionalId(),
    name: Joi.string().required(),
    description: Joi.string(),
    privateDescription: Joi.string(),
    descriptionFormat: Joi.string(),
    metadata: Joi.array().items(Joi.object().keys({
      name: Joi.string().required(),
      value: Joi.required()
    }).unknown(true)).unique((a, b) => a.name === b.name),
    timelineTemplateId: Joi.string(), // Joi.optionalId(),
    phases: Joi.array().items(Joi.object().keys({
      phaseId: Joi.id(),
      duration: Joi.number().positive(),
      isOpen: Joi.boolean()
    }).unknown(true)),
    prizeSets: Joi.array().items(Joi.object().keys({
      type: Joi.string().valid(_.values(constants.prizeSetTypes)).required(),
      description: Joi.string(),
      prizes: Joi.array().items(Joi.object().keys({
        description: Joi.string(),
        type: Joi.string().required(),
        value: Joi.number().min(0).required()
      })).min(1).required()
    }).unknown(true)),
    events: Joi.array().items(Joi.object().keys({
      id: Joi.number().required(),
      name: Joi.string(),
      key: Joi.string()
    }).unknown(true)),
    discussions: Joi.array().items(Joi.object().keys({
      name: Joi.string().required(),
      type: Joi.string().required().valid(_.values(constants.DiscussionTypes)),
      provider: Joi.string().required(),
      url: Joi.string(),
      options: Joi.array().items(Joi.object())
    })),
    tags: Joi.array().items(Joi.string().required()), // tag names
    projectId: Joi.number().integer().positive().required(),
    legacyId: Joi.number().integer().positive(),
    startDate: Joi.date(),
    status: Joi.string().valid(_.values(constants.challengeStatuses)).required(),
    attachmentIds: Joi.array().items(Joi.optionalId()),
    groups: Joi.array().items(Joi.optionalId()),
    // gitRepoURLs: Joi.array().items(Joi.string().uri()),
    winners: Joi.array().items(Joi.object().keys({
      userId: Joi.number().integer().positive().required(),
      handle: Joi.string().required(),
      placement: Joi.number().integer().positive().required()
    }).unknown(true)).min(1),
    terms: Joi.array().items(Joi.object().keys({
      id: Joi.id(),
      roleId: Joi.id()
    }).unknown(true)).optional().allow([]),
    overview: Joi.any().forbidden()
  }).unknown(true).required(),
  userToken: Joi.any()
}

/**
 * Partially update challenge.
 * @param {Object} currentUser the user who perform operation
 * @param {String} challengeId the challenge id
 * @param {Object} data the challenge data to be updated
 * @param {String} userToken the user token
 * @returns {Object} the updated challenge
 */
async function partiallyUpdateChallenge (currentUser, challengeId, data, userToken) {
  return update(currentUser, challengeId, sanitizeChallenge(data), userToken)
}

partiallyUpdateChallenge.schema = {
  currentUser: Joi.any(),
  challengeId: Joi.id(),
  data: Joi.object().keys({
    legacy: Joi.object().keys({
      track: Joi.string(),
      subTrack: Joi.string(),
      reviewType: Joi.string(),
      confidentialityType: Joi.string().default(config.DEFAULT_CONFIDENTIALITY_TYPE),
      directProjectId: Joi.number(),
      forumId: Joi.number().integer().positive(),
      isTask: Joi.boolean()
    }).unknown(true),
    task: Joi.object().keys({
      isTask: Joi.boolean().default(false),
      isAssigned: Joi.boolean().default(false),
      memberId: Joi.string().allow(null)
    }),
    trackId: Joi.optionalId(),
    typeId: Joi.optionalId(),
    name: Joi.string(),
    description: Joi.string(),
    privateDescription: Joi.string(),
    descriptionFormat: Joi.string(),
    metadata: Joi.array().items(Joi.object().keys({
      name: Joi.string().required(),
      value: Joi.required()
    }).unknown(true)).unique((a, b) => a.name === b.name),
    timelineTemplateId: Joi.string(), // changing this to update migrated challenges
    phases: Joi.array().items(Joi.object().keys({
      phaseId: Joi.id(),
      duration: Joi.number().positive(),
      isOpen: Joi.boolean()
    }).unknown(true)).min(1),
    events: Joi.array().items(Joi.object().keys({
      id: Joi.number().required(),
      name: Joi.string(),
      key: Joi.string()
    }).unknown(true)),
    discussions: Joi.array().items(Joi.object().keys({
      name: Joi.string().required(),
      type: Joi.string().required().valid(_.values(constants.DiscussionTypes)),
      provider: Joi.string().required(),
      url: Joi.string(),
      options: Joi.array().items(Joi.object())
    })),
    startDate: Joi.date(),
    prizeSets: Joi.array().items(Joi.object().keys({
      type: Joi.string().valid(_.values(constants.prizeSetTypes)).required(),
      description: Joi.string(),
      prizes: Joi.array().items(Joi.object().keys({
        description: Joi.string(),
        type: Joi.string().required(),
        value: Joi.number().min(0).required()
      })).min(1).required()
    }).unknown(true)).min(1),
    tags: Joi.array().items(Joi.string().required()).min(1), // tag names
    projectId: Joi.number().integer().positive(),
    legacyId: Joi.number().integer().positive(),
    status: Joi.string().valid(_.values(constants.challengeStatuses)),
    attachmentIds: Joi.array().items(Joi.optionalId()),
    groups: Joi.array().items(Joi.id()), // group names
    // gitRepoURLs: Joi.array().items(Joi.string().uri()),
    winners: Joi.array().items(Joi.object().keys({
      userId: Joi.number().integer().positive().required(),
      handle: Joi.string().required(),
      placement: Joi.number().integer().positive().required()
    }).unknown(true)).min(1),
    terms: Joi.array().items(Joi.id().optional()).optional().allow([]),
    overview: Joi.any().forbidden()
  }).unknown(true).required(),
  userToken: Joi.any()
}

/**
 * Delete challenge.
 * @param {Object} currentUser the user who perform operation
 * @param {String} challengeId the challenge id
 * @returns {Object} the deleted challenge
 */
async function deleteChallenge (currentUser, challengeId) {
  const challenge = await helper.getById('Challenge', challengeId)
  if (challenge.status !== constants.challengeStatuses.New) {
    throw new errors.BadRequestError(`Challenge with status other than "${constants.challengeStatuses.New}" cannot be removed`)
  }
  // check groups authorization
  await ensureAccessibleByGroupsAccess(currentUser, challenge)
  // check if user are allowed to delete the challenge
  await ensureAccessibleForChallenge(currentUser, challenge)
  // delete DB record
  await models.Challenge.delete(challenge)
  // delete ES document
  await esClient.delete({
    index: config.get('ES.ES_INDEX'),
    type: config.get('ES.ES_TYPE'),
    refresh: config.get('ES.ES_REFRESH'),
    id: challengeId
  })
  await helper.postBusEvent(constants.Topics.ChallengeDeleted, { id: challengeId })
  return challenge
}

deleteChallenge.schema = {
  currentUser: Joi.any(),
  challengeId: Joi.id()
}

module.exports = {
  searchChallenges,
  createChallenge,
  getChallenge,
  fullyUpdateChallenge,
  partiallyUpdateChallenge,
  deleteChallenge
}

logger.buildService(module.exports)<|MERGE_RESOLUTION|>--- conflicted
+++ resolved
@@ -22,8 +22,6 @@
 const esClient = helper.getESClient()
 
 /**
-<<<<<<< HEAD
-=======
  * Check if user can perform modification/deletion to a challenge
  *
  * @param {Object} user the JwT user object
@@ -95,7 +93,6 @@
 }
 
 /**
->>>>>>> 1b023649
  * Ensure the user can access the groups being updated to
  * @param {Object} currentUser the user who perform operation
  * @param {Object} data the challenge data to be updated
@@ -1229,11 +1226,8 @@
     newAttachments = await helper.getByIds('Attachment', data.attachmentIds || [])
   }
 
-<<<<<<< HEAD
-=======
   await ensureAccessibleForChallenge(currentUser, challenge)
 
->>>>>>> 1b023649
   // Only M2M can update url and options of discussions
   if (data.discussions && data.discussions.length > 0) {
     for (let i = 0; i < data.discussions.length; i += 1) {
