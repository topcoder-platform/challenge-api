/**
 * This service provides operations of challenge.
 */

const { GRPC_CHALLENGE_SERVER_HOST, GRPC_CHALLENGE_SERVER_PORT } = process.env;

const {
  DomainHelper: { getLookupCriteria, getScanCriteria },
} = require("@topcoder-framework/lib-common");

const _ = require("lodash");
const Joi = require("joi");
const uuid = require("uuid/v4");
const config = require("config");
const xss = require("xss");
const helper = require("../common/helper");
const logger = require("../common/logger");
const errors = require("../common/errors");
const constants = require("../../app-constants");
const HttpStatus = require("http-status-codes");
const moment = require("moment");
const PhaseService = require("./PhaseService");
const ChallengeTypeService = require("./ChallengeTypeService");
const ChallengeTrackService = require("./ChallengeTrackService");
const ChallengeTimelineTemplateService = require("./ChallengeTimelineTemplateService");
const TimelineTemplateService = require("./TimelineTemplateService");
const { BadRequestError } = require("../common/errors");

const phaseHelper = require("../common/phase-helper");
const projectHelper = require("../common/project-helper");
const challengeHelper = require("../common/challenge-helper");

const esClient = helper.getESClient();

const { ChallengeDomain } = require("@topcoder-framework/domain-challenge");
const { hasAdminRole } = require("../common/role-helper");

const challengeDomain = new ChallengeDomain(GRPC_CHALLENGE_SERVER_HOST, GRPC_CHALLENGE_SERVER_PORT);

/**
 * Validate the challenge data.
 * @param {Object} challenge the challenge data
 */
async function validateChallengeData(challenge) {
  let type;
  let track;
  if (challenge.typeId) {
    try {
      type = await ChallengeTypeService.getChallengeType(challenge.typeId);
    } catch (e) {
      if (e.name === "NotFoundError") {
        const error = new errors.BadRequestError(
          `No challenge type found with id: ${challenge.typeId}.`
        );
        throw error;
      } else {
        throw e;
      }
    }
  }
  if (challenge.trackId) {
    try {
      track = await ChallengeTrackService.getChallengeTrack(challenge.trackId);
    } catch (e) {
      if (e.name === "NotFoundError") {
        const error = new errors.BadRequestError(
          `No challenge track found with id: ${challenge.trackId}.`
        );
        throw error;
      } else {
        throw e;
      }
    }
  }
  if (challenge.timelineTemplateId) {
    const template = await TimelineTemplateService.getTimelineTemplate(
      challenge.timelineTemplateId
    );
    if (!template.isActive) {
      const error = new errors.BadRequestError(
        `The timeline template with id: ${challenge.timelineTemplateId} is inactive`
      );
      throw error;
    }
  }
  return { type, track };
}

/**
 * Check if user can perform modification/deletion to a challenge
 *
 * @param {Object} user the JwT user object
 * @param {Object} challenge the challenge object
 * @returns {undefined}
 */
async function ensureAccessibleForChallenge(user, challenge) {
  const userHasFullAccess = await helper.userHasFullAccess(challenge.id, user.userId);
  if (
    !user.isMachine &&
    !hasAdminRole(user) &&
    challenge.createdBy.toLowerCase() !== user.handle.toLowerCase() &&
    !userHasFullAccess
  ) {
    throw new errors.ForbiddenError(
      `Only M2M, admin, challenge's copilot or users with full access can perform modification.`
    );
  }
}

/**
 * Filter challenges by groups access
 * @param {Object} currentUser the user who perform operation
 * @param {Array} challenges the challenges to filter
 * @returns {Array} the challenges that can be accessed by current user
 */
async function filterChallengesByGroupsAccess(currentUser, challenges) {
  const res = [];
  let userGroups;
  const needToCheckForGroupAccess = !currentUser
    ? true
    : !currentUser.isMachine && !hasAdminRole(currentUser);
  const subGroupsMap = {};
  for (const challenge of challenges) {
    challenge.groups = _.filter(
      challenge.groups,
      (g) => !_.includes(["null", "undefined"], _.toString(g).toLowerCase())
    );
    let expandedGroups = [];
    if (
      !challenge.groups ||
      _.get(challenge, "groups.length", 0) === 0 ||
      !needToCheckForGroupAccess
    ) {
      res.push(challenge);
    } else if (currentUser) {
      // get user groups if not yet
      if (_.isNil(userGroups)) {
        userGroups = await helper.getUserGroups(currentUser.userId);
      }
      // Expand challenge groups by subGroups
      // results are being saved on a hashmap for efficiency
      for (const group of challenge.groups) {
        let subGroups;
        if (subGroupsMap[group]) {
          subGroups = subGroupsMap[group];
        } else {
          subGroups = await helper.expandWithSubGroups(group);
          subGroupsMap[group] = subGroups;
        }
        expandedGroups = [..._.concat(expandedGroups, subGroups)];
      }
      // check if there is matched group
      // logger.debug('Groups', challenge.groups, userGroups)
      if (_.find(expandedGroups, (group) => !!_.find(userGroups, (ug) => ug.id === group))) {
        res.push(challenge);
      }
    }
  }
  return res;
}

/**
 * Ensure the user can access the challenge by groups access
 * @param {Object} currentUser the user who perform operation
 * @param {Object} challenge the challenge to check
 */
async function ensureAccessibleByGroupsAccess(currentUser, challenge) {
  const filtered = await filterChallengesByGroupsAccess(currentUser, [challenge]);
  if (filtered.length === 0) {
    throw new errors.ForbiddenError(`ensureAccessibleByGroupsAccess :: You don't have access to this group!
      Current User: ${JSON.stringify(currentUser)}
      Challenge: ${JSON.stringify(challenge)}
      Filtered: ${JSON.stringify(filtered)}
    `);
  }
}

/**
 * Ensure the user can access the groups being updated to
 * @param {Object} currentUser the user who perform operation
 * @param {Object} data the challenge data to be updated
 * @param {String} challenge the original challenge data
 */
async function ensureAcessibilityToModifiedGroups(currentUser, data, challenge) {
  const needToCheckForGroupAccess = !currentUser
    ? true
    : !currentUser.isMachine && !hasAdminRole(currentUser);
  if (!needToCheckForGroupAccess) {
    return;
  }
  const userGroups = await helper.getUserGroups(currentUser.userId);
  const userGroupsIds = _.map(userGroups, (group) => group.id);
  const updatedGroups = _.difference(
    _.union(challenge.groups, data.groups),
    _.intersection(challenge.groups, data.groups)
  );
  const filtered = updatedGroups.filter((g) => !userGroupsIds.includes(g));
  if (filtered.length > 0) {
    throw new errors.ForbiddenError(
      "ensureAcessibilityToModifiedGroups :: You don't have access to this group!"
    );
  }
}

/**
 * Search challenges by legacyId
 * @param {Object} currentUser the user who perform operation
 * @param {Number} legacyId the legacyId
 * @param {Number} page the page
 * @param {Number} perPage the perPage
 * @returns {Array} the search result
 */
async function searchByLegacyId (currentUser, legacyId, page, perPage) {
  const esQuery = {
    index: config.get('ES.ES_INDEX'),
    type: config.get('ES.ES_TYPE'),
    size: perPage,
    from: (page - 1) * perPage,
    body: {
      query: {
        term: {
          legacyId
        }
      }
    }
  }

  logger.debug(`es Query ${JSON.stringify(esQuery)}`)
  let docs
  try {
    docs = await esClient.search(esQuery)
  } catch (e) {
    logger.error(`Query Error from ES ${JSON.stringify(e)}`)
    docs = {
      hits: {
        hits: []
      }
    }
  }
  const ids = _.map(docs.hits.hits, item => item._source.id)
  const result = []
  for (const id of ids) {
    try {
      const challenge = await getChallenge(currentUser, id)
      result.push(challenge)
    } catch (e) {}
  }
  return result
}

/**
 * Search challenges
 * @param {Object} currentUser the user who perform operation
 * @param {Object} criteria the search criteria
 * @returns {Object} the search result
 */
async function searchChallenges(currentUser, criteria) {
  // construct ES query

<<<<<<< HEAD
  const page = criteria.page || 1;
  const perPage = criteria.perPage || 20;
  const boolQuery = [];
  let sortByScore = false;
=======
  const page = criteria.page || 1
  const perPage = criteria.perPage || 20
  if (!_.isUndefined(criteria.legacyId)) {
    const result = await searchByLegacyId(currentUser, criteria.legacyId, page, perPage)
    return { total: result.length, page, perPage, result }
  }
  const boolQuery = []
  let sortByScore = false
>>>>>>> 22be7b88
  const matchPhraseKeys = [
    "id",
    "timelineTemplateId",
    "projectId",
    "legacyId",
    "status",
    "createdBy",
    "updatedBy",
  ];

  const _hasAdminRole = hasAdminRole(currentUser);

  const includeSelfService =
    currentUser &&
    (currentUser.isMachine ||
      _hasAdminRole ||
      _.includes(config.SELF_SERVICE_WHITELIST_HANDLES, currentUser.handle.toLowerCase()));

  const includedTrackIds = _.isArray(criteria.trackIds) ? criteria.trackIds : [];

  const includedTypeIds = _.isArray(criteria.typeIds) ? criteria.typeIds : [];

  if (criteria.type) {
    const typeSearchRes = await ChallengeTypeService.searchChallengeTypes({
      abbreviation: criteria.type,
    });
    if (typeSearchRes.total > 0) {
      criteria.typeId = _.get(typeSearchRes, "result[0].id");
    }
  }
  if (criteria.track) {
    const trackSearchRes = await ChallengeTrackService.searchChallengeTracks({
      abbreviation: criteria.track,
    });
    if (trackSearchRes.total > 0) {
      criteria.trackId = _.get(trackSearchRes, "result[0].id");
    }
  }

  if (criteria.types) {
    for (const t of criteria.types) {
      const typeSearchRes = await ChallengeTypeService.searchChallengeTypes({ abbreviation: t });
      if (typeSearchRes.total > 0 || criteria.types.length === 1) {
        includedTypeIds.push(_.get(typeSearchRes, "result[0].id"));
      }
    }
  }
  if (criteria.tracks) {
    for (const t of criteria.tracks) {
      const trackSearchRes = await ChallengeTrackService.searchChallengeTracks({
        abbreviation: t,
      });
      if (trackSearchRes.total > 0) {
        includedTrackIds.push(_.get(trackSearchRes, "result[0].id"));
      }
    }
  }

  if (criteria.typeId) {
    includedTypeIds.push(criteria.typeId);
  }
  if (criteria.trackId) {
    includedTrackIds.push(criteria.trackId);
  }

  _.forIn(_.pick(criteria, matchPhraseKeys), (value, key) => {
    if (!_.isUndefined(value)) {
      const filter = { match_phrase: {} };
      filter.match_phrase[key] = value;
      boolQuery.push(filter);
    }
  });

  _.forEach(_.keys(criteria), (key) => {
    if (_.toString(key).indexOf("meta.") > -1) {
      // Parse and use metadata key
      if (!_.isUndefined(criteria[key])) {
        const metaKey = key.split("meta.")[1];
        boolQuery.push({
          bool: {
            must: [
              { match_phrase: { "metadata.name": metaKey } },
              { match_phrase: { "metadata.value": _.toString(criteria[key]) } },
            ],
          },
        });
      }
    }
  });

  if (includedTypeIds.length > 0) {
    boolQuery.push({
      bool: {
        should: _.map(includedTypeIds, (t) => ({
          match_phrase: { typeId: t },
        })),
      },
    });
  }

  if (includedTrackIds.length > 0) {
    boolQuery.push({
      bool: {
        should: _.map(includedTrackIds, (t) => ({
          match_phrase: { trackId: t },
        })),
      },
    });
  }

  const multiMatchQuery = [];
  if (criteria.search) {
    multiMatchQuery.push({
      // exact match
      multi_match: {
        query: criteria.search,
        fields: ["name.text^7", "tags^3", "description^2"],
        type: "phrase_prefix",
        boost: 5,
      },
    });
    multiMatchQuery.push({
      // match 100% words
      multi_match: {
        query: criteria.search,
        fields: ["name.text^3.0", "tags^2.5", "description^1.0"],
        type: "most_fields",
        minimum_should_match: "100%",
        boost: 2.5,
      },
    });
    multiMatchQuery.push({
      // fuzzy match
      multi_match: {
        query: criteria.search,
        fields: ["name.text^2.5", "tags^1.5", "description^1.0"],
        type: "most_fields",
        minimum_should_match: "50%",
        fuzziness: "AUTO",
        boost: 1,
      },
    });
    boolQuery.push({
      bool: {
        should: [
          { wildcard: { name: `*${criteria.search}*` } },
          { wildcard: { name: `${criteria.search}*` } },
          { wildcard: { name: `*${criteria.search}` } },
          { match_phrase: { tags: criteria.search } },
        ],
      },
    });
  } else {
    if (criteria.name) {
      boolQuery.push({
        bool: {
          should: [
            { wildcard: { name: `*${criteria.name}*` } },
            { wildcard: { name: `${criteria.name}*` } },
            { wildcard: { name: `*${criteria.name}` } },
          ],
        },
      });
    }

    if (criteria.description) {
      boolQuery.push({
        match_phrase_prefix: { description: criteria.description },
      });
    }
  }

  // 'search', 'name', 'description' fields should be sorted by function score unless sortBy param provided.
  if (!criteria.sortBy && (criteria.search || criteria.name || criteria.description)) {
    sortByScore = true;
  }

  if (criteria.tag) {
    boolQuery.push({ match_phrase: { tags: criteria.tag } });
  }

  if (criteria.tags) {
    boolQuery.push({
      bool: {
        [criteria.includeAllTags ? "must" : "should"]: _.map(criteria.tags, (t) => ({
          match_phrase: { tags: t },
        })),
      },
    });
  }

  if (criteria.totalPrizesFrom || criteria.totalPrizesTo) {
    const prizeRangeQuery = {};
    if (criteria.totalPrizesFrom) {
      prizeRangeQuery.gte = criteria.totalPrizesFrom;
    }
    if (criteria.totalPrizesTo) {
      prizeRangeQuery.lte = criteria.totalPrizesTo;
    }
    boolQuery.push({ range: { "overview.totalPrizes": prizeRangeQuery } });
  }

  if (criteria.useSchedulingAPI) {
    boolQuery.push({
      match_phrase: { "legacy.useSchedulingAPI": criteria.useSchedulingAPI },
    });
  }
  if (criteria.selfService) {
    boolQuery.push({
      match_phrase: { "legacy.selfService": criteria.selfService },
    });
  }
  if (criteria.selfServiceCopilot) {
    boolQuery.push({
      match_phrase: {
        "legacy.selfServiceCopilot": criteria.selfServiceCopilot,
      },
    });
  }
  if (criteria.forumId) {
    boolQuery.push({ match_phrase: { "legacy.forumId": criteria.forumId } });
  }
  if (criteria.reviewType) {
    boolQuery.push({
      match_phrase: { "legacy.reviewType": criteria.reviewType },
    });
  }
  if (criteria.confidentialityType) {
    boolQuery.push({
      match_phrase: {
        "legacy.confidentialityType": criteria.confidentialityType,
      },
    });
  }
  if (criteria.directProjectId) {
    boolQuery.push({
      match_phrase: { "legacy.directProjectId": criteria.directProjectId },
    });
  }
  if (criteria.currentPhaseName) {
    boolQuery.push({
      match_phrase: { currentPhaseNames: criteria.currentPhaseName },
    });
  }
  if (criteria.createdDateStart) {
    boolQuery.push({ range: { created: { gte: criteria.createdDateStart } } });
  }
  if (criteria.createdDateEnd) {
    boolQuery.push({ range: { created: { lte: criteria.createdDateEnd } } });
  }
  if (criteria.registrationStartDateStart) {
    boolQuery.push({
      range: {
        registrationStartDate: { gte: criteria.registrationStartDateStart },
      },
    });
  }
  if (criteria.registrationStartDateEnd) {
    boolQuery.push({
      range: {
        registrationStartDate: { lte: criteria.registrationStartDateEnd },
      },
    });
  }
  if (criteria.registrationEndDateStart) {
    boolQuery.push({
      range: {
        registrationEndDate: { gte: criteria.registrationEndDateStart },
      },
    });
  }
  if (criteria.registrationEndDateEnd) {
    boolQuery.push({
      range: { registrationEndDate: { lte: criteria.registrationEndDateEnd } },
    });
  }
  if (criteria.submissionStartDateStart) {
    boolQuery.push({
      range: {
        submissionStartDate: { gte: criteria.submissionStartDateStart },
      },
    });
  }
  if (criteria.submissionStartDateEnd) {
    boolQuery.push({
      range: { submissionStartDate: { lte: criteria.submissionStartDateEnd } },
    });
  }
  if (criteria.submissionEndDateStart) {
    boolQuery.push({
      range: { submissionEndDate: { gte: criteria.submissionEndDateStart } },
    });
  }
  if (criteria.submissionEndDateEnd) {
    boolQuery.push({
      range: { submissionEndDate: { lte: criteria.submissionEndDateEnd } },
    });
  }
  if (criteria.updatedDateStart) {
    boolQuery.push({ range: { updated: { gte: criteria.updatedDateStart } } });
  }
  if (criteria.updatedDateEnd) {
    boolQuery.push({ range: { updated: { lte: criteria.updatedDateEnd } } });
  }
  if (criteria.startDateStart) {
    boolQuery.push({ range: { startDate: { gte: criteria.startDateStart } } });
  }
  if (criteria.startDateEnd) {
    boolQuery.push({ range: { startDate: { lte: criteria.startDateEnd } } });
  }
  if (criteria.endDateStart) {
    boolQuery.push({ range: { endDate: { gte: criteria.endDateStart } } });
  }
  if (criteria.endDateEnd) {
    boolQuery.push({ range: { endDate: { lte: criteria.endDateEnd } } });
  }

  let sortByProp = criteria.sortBy ? criteria.sortBy : "created";
  const sortOrderProp = criteria.sortOrder ? criteria.sortOrder : "desc";

  const mustQuery = [];

  const groupsQuery = [];

  if (criteria.tco) {
    boolQuery.push({ match_phrase_prefix: { "events.key": "tco" } });
  }

  if (criteria.events) {
    boolQuery.push({
      bool: {
        [criteria.includeAllEvents ? "must" : "should"]: _.map(criteria.events, (e) => ({
          match_phrase: { "events.key": e },
        })),
      },
    });
  }

  const mustNotQuery = [];

  let groupsToFilter = [];
  let accessibleGroups = [];

  if (currentUser && !currentUser.isMachine && !_hasAdminRole) {
    accessibleGroups = await helper.getCompleteUserGroupTreeIds(currentUser.userId);
  }

  // Filter all groups from the criteria to make sure the user can access those
  if (!_.isUndefined(criteria.group) || !_.isUndefined(criteria.groups)) {
    // check group access
    if (_.isUndefined(currentUser)) {
      if (criteria.group) {
        const group = await helper.getGroupById(criteria.group);
        if (group && !group.privateGroup) {
          groupsToFilter.push(criteria.group);
        }
      }
      if (criteria.groups && criteria.groups.length > 0) {
        const promises = [];
        _.each(criteria.groups, (g) => {
          promises.push(
            (async () => {
              const group = await helper.getGroupById(g);
              if (group && !group.privateGroup) {
                groupsToFilter.push(g);
              }
            })()
          );
        });
        await Promise.all(promises);
      }
    } else if (!currentUser.isMachine && !_hasAdminRole) {
      if (accessibleGroups.includes(criteria.group)) {
        groupsToFilter.push(criteria.group);
      }
      if (criteria.groups && criteria.groups.length > 0) {
        _.each(criteria.groups, (g) => {
          if (accessibleGroups.includes(g)) {
            groupsToFilter.push(g);
          }
        });
      }
    } else {
      groupsToFilter = [...(criteria.groups ? criteria.groups : [])];
      if (criteria.group) {
        groupsToFilter.push(criteria.group);
      }
    }
    groupsToFilter = _.uniq(groupsToFilter);

    if (groupsToFilter.length === 0) {
      // User can't access any of the groups from the filters
      // We return an empty array as the result
      return { total: 0, page, perPage, result: [] };
    }
  }

  if (groupsToFilter.length === 0) {
    // Return public challenges + challenges from groups that the user has access to
    if (_.isUndefined(currentUser)) {
      // If the user is not authenticated, only query challenges that don't have a group
      mustNotQuery.push({ exists: { field: "groups" } });
    } else if (!currentUser.isMachine && !_hasAdminRole) {
      // If the user is not M2M and is not an admin, return public + challenges from groups the user can access
      _.each(accessibleGroups, (g) => {
        groupsQuery.push({ match_phrase: { groups: g } });
      });
      // include public challenges
      groupsQuery.push({ bool: { must_not: { exists: { field: "groups" } } } });
    }
  } else {
    _.each(groupsToFilter, (g) => {
      groupsQuery.push({ match_phrase: { groups: g } });
    });
  }

  if (criteria.ids) {
    boolQuery.push({
      bool: {
        should: _.map(criteria.ids, (id) => ({ match_phrase: { _id: id } })),
      },
    });
  }

  const accessQuery = [];
  let memberChallengeIds;

  // FIXME: This is wrong!
  // if (!_.isUndefined(currentUser) && currentUser.handle) {
  //   accessQuery.push({ match_phrase: { createdBy: currentUser.handle } })
  // }

  if (criteria.memberId) {
    // logger.error(`memberId ${criteria.memberId}`)
    memberChallengeIds = await helper.listChallengesByMember(criteria.memberId);
    // logger.error(`response ${JSON.stringify(ids)}`)
    accessQuery.push({ terms: { _id: memberChallengeIds } });
  } else if (currentUser && !_hasAdminRole && !_.get(currentUser, "isMachine", false)) {
    memberChallengeIds = await helper.listChallengesByMember(currentUser.userId);
  }

  if (accessQuery.length > 0) {
    mustQuery.push({
      bool: {
        should: accessQuery,
      },
    });
  }

  // FIXME: Tech Debt
  let excludeTasks = true;
  // if you're an admin or m2m, security rules wont be applied
  if (currentUser && (_hasAdminRole || _.get(currentUser, "isMachine", false))) {
    excludeTasks = false;
  }

  /**
   * For non-authenticated users:
   * - Only unassigned tasks will be returned
   * For authenticated users (non-admin):
   * - Only unassigned tasks and tasks assigned to the logged in user will be returned
   * For admins/m2m:
   * - All tasks will be returned
   */
  if (currentUser && (_hasAdminRole || _.get(currentUser, "isMachine", false))) {
    // For admins/m2m, allow filtering based on task properties
    if (criteria.isTask) {
      boolQuery.push({ match_phrase: { "task.isTask": criteria.isTask } });
    }
    if (criteria.taskIsAssigned) {
      boolQuery.push({
        match_phrase: { "task.isAssigned": criteria.taskIsAssigned },
      });
    }
    if (criteria.taskMemberId || criteria.memberId) {
      boolQuery.push({
        match_phrase: {
          "task.memberId": criteria.taskMemberId || criteria.memberId,
        },
      });
    }
  } else if (excludeTasks) {
    mustQuery.push({
      bool: {
        should: [
          ...(_.get(memberChallengeIds, "length", 0) > 0
            ? [{ bool: { should: [{ terms: { _id: memberChallengeIds } }] } }]
            : []),
          { bool: { must_not: { exists: { field: "task.isTask" } } } },
          { match_phrase: { "task.isTask": false } },
          {
            bool: {
              must: [
                { match_phrase: { "task.isTask": true } },
                { match_phrase: { "task.isAssigned": false } },
              ],
            },
          },
          ...(currentUser && !_hasAdminRole && !_.get(currentUser, "isMachine", false)
            ? [{ match_phrase: { "task.memberId": currentUser.userId } }]
            : []),
        ],
      },
    });
  }

  if (!includeSelfService) {
    mustQuery.push({
      bool: {
        should: [
          { bool: { must_not: { exists: { field: "legacy.selfService" } } } },
          ...(currentUser
            ? [
                {
                  bool: {
                    must: [
                      {
                        bool: {
                          must_not: {
                            match_phrase: {
                              status: constants.challengeStatuses.New,
                            },
                          },
                        },
                      },
                      {
                        bool: {
                          must_not: {
                            match_phrase: {
                              status: constants.challengeStatuses.Draft,
                            },
                          },
                        },
                      },
                      {
                        bool: {
                          must_not: {
                            match_phrase: {
                              status: constants.challengeStatuses.Approved,
                            },
                          },
                        },
                      },
                    ],
                  },
                },
                {
                  bool: {
                    must: { match_phrase: { createdBy: currentUser.handle } },
                  },
                },
              ]
            : [
                {
                  bool: {
                    should: [
                      {
                        bool: {
                          must: {
                            match_phrase: {
                              status: constants.challengeStatuses.Active,
                            },
                          },
                        },
                      },
                      {
                        bool: {
                          must: {
                            match_phrase: {
                              status: constants.challengeStatuses.Completed,
                            },
                          },
                        },
                      },
                    ],
                  },
                },
              ]),
        ],
      },
    });
  }

  if (groupsQuery.length > 0) {
    mustQuery.push({
      bool: {
        should: groupsQuery,
      },
    });
  }

  if (multiMatchQuery) {
    mustQuery.push({
      bool: {
        should: multiMatchQuery,
      },
    });
  }

  if (boolQuery.length > 0) {
    mustQuery.push({
      bool: {
        filter: boolQuery,
      },
    });
  }

  let finalQuery = {
    bool: {},
  };

  if (mustQuery.length > 0) {
    finalQuery.bool.must = mustQuery;
  }
  if (mustNotQuery.length > 0) {
    finalQuery.bool.must_not = mustNotQuery;
    if (!finalQuery.bool.must) {
      finalQuery.bool.must = mustQuery;
    }
  }
  // if none of the above were set, match all
  if (!finalQuery.bool.must) {
    finalQuery = {
      match_all: {},
    };
  }

  const esQuery = {
    index: config.get("ES.ES_INDEX"),
    size: perPage,
    from: (page - 1) * perPage, // Es Index starts from 0
    body: {
      query: finalQuery,
      sort: [
        sortByScore
          ? { _score: { order: "desc" } }
          : {
              [sortByProp]: {
                order: sortOrderProp,
                missing: "_last",
                unmapped_type: "String",
              },
            },
      ],
    },
  };

  logger.debug(`es Query ${JSON.stringify(esQuery, null, 4)}`);
  // Search with constructed query
  let docs;
  try {
    docs = (await esClient.search(esQuery)).body;
  } catch (e) {
    // Catch error when the ES is fresh and has no data
    logger.error(`Query Error from ES ${JSON.stringify(e, null, 4)}`);
    docs = {
      hits: {
        total: 0,
        hits: [],
      },
    };
  }
  // Extract data from hits
  const total = docs.hits.total;
  let result = _.map(docs.hits.hits, (item) => item._source);

  // Hide privateDescription for non-register challenges
  if (currentUser) {
    if (!currentUser.isMachine && !_hasAdminRole) {
      result = _.each(result, (val) => _.unset(val, "billing"));
      const ids = await helper.listChallengesByMember(currentUser.userId);
      result = _.each(result, (val) => {
        if (!_.includes(ids, val.id)) {
          _.unset(val, "privateDescription");
        }
      });
    }
  } else {
    result = _.each(result, (val) => {
      _.unset(val, "billing");
      _.unset(val, "privateDescription");
      return val;
    });
  }

  if (criteria.isLightweight === "true") {
    result = _.each(result, (val) => {
      // _.unset(val, 'terms')
      _.unset(val, "description");
      _.unset(val, "privateDescription");
      return val;
    });
  }

  const challengeTypeList = await ChallengeTypeService.searchChallengeTypes({});
  const typeMap = new Map();
  _.each(challengeTypeList.result, (e) => {
    typeMap.set(e.id, e.name);
  });

  _.each(result, (element) => {
    element.type = typeMap.get(element.typeId) || "Code";
  });
  _.each(result, async (element) => {
    await getPhasesAndPopulate(element);
    if (element.status !== constants.challengeStatuses.Completed) {
      _.unset(element, "winners");
    }
  });

  return { total, page, perPage, result };
}

searchChallenges.schema = {
  currentUser: Joi.any(),
  criteria: Joi.object()
    .keys({
      page: Joi.page(),
      perPage: Joi.perPage(),
      id: Joi.optionalId(),
      selfService: Joi.boolean(),
      selfServiceCopilot: Joi.string(),
      confidentialityType: Joi.string(),
      directProjectId: Joi.number(),
      typeIds: Joi.array().items(Joi.optionalId()),
      trackIds: Joi.array().items(Joi.optionalId()),
      types: Joi.array().items(Joi.string()),
      tracks: Joi.array().items(Joi.string()),
      typeId: Joi.optionalId(),
      trackId: Joi.optionalId(),
      type: Joi.string(),
      track: Joi.string(),
      name: Joi.string(),
      search: Joi.string(),
      description: Joi.string(),
      timelineTemplateId: Joi.string(), // Joi.optionalId(),
      reviewType: Joi.string(),
      tag: Joi.string(),
      tags: Joi.array().items(Joi.string()),
      includeAllTags: Joi.boolean().default(true),
      projectId: Joi.number().integer().positive(),
      forumId: Joi.number().integer(),
      legacyId: Joi.number().integer().positive(),
      status: Joi.string().valid(_.values(constants.challengeStatuses)),
      group: Joi.string(),
      startDateStart: Joi.date(),
      startDateEnd: Joi.date(),
      endDateStart: Joi.date(),
      endDateEnd: Joi.date(),
      currentPhaseName: Joi.string(),
      createdDateStart: Joi.date(),
      createdDateEnd: Joi.date(),
      updatedDateStart: Joi.date(),
      updatedDateEnd: Joi.date(),
      registrationStartDateStart: Joi.date(),
      registrationStartDateEnd: Joi.date(),
      registrationEndDateStart: Joi.date(),
      registrationEndDateEnd: Joi.date(),
      submissionStartDateStart: Joi.date(),
      submissionStartDateEnd: Joi.date(),
      submissionEndDateStart: Joi.date(),
      submissionEndDateEnd: Joi.date(),
      createdBy: Joi.string(),
      updatedBy: Joi.string(),
      isLightweight: Joi.boolean().default(false),
      memberId: Joi.string(),
      sortBy: Joi.string().valid(_.values(constants.validChallengeParams)),
      sortOrder: Joi.string().valid(["asc", "desc"]),
      groups: Joi.array().items(Joi.optionalId()).unique().min(1),
      ids: Joi.array().items(Joi.optionalId()).unique().min(1),
      isTask: Joi.boolean(),
      taskIsAssigned: Joi.boolean(),
      taskMemberId: Joi.string(),
      events: Joi.array().items(Joi.string()),
      includeAllEvents: Joi.boolean().default(true),
      useSchedulingAPI: Joi.boolean(),
      totalPrizesFrom: Joi.number().min(0),
      totalPrizesTo: Joi.number().min(0),
      tco: Joi.boolean().default(false),
    })
    .unknown(true),
};

async function validateCreateChallengeRequest(currentUser, challenge) {
  // projectId is required for non self-service challenges
  if (challenge.legacy.selfService == null && challenge.projectId == null) {
    throw new errors.BadRequestError("projectId is required for non self-service challenges.");
  }

  if (challenge.status === constants.challengeStatuses.Active) {
    throw new errors.BadRequestError(
      "You cannot create an Active challenge. Please create a Draft challenge and then change the status to Active."
    );
  }

  helper.ensureNoDuplicateOrNullElements(challenge.tags, "tags");
  helper.ensureNoDuplicateOrNullElements(challenge.groups, "groups");
  // helper.ensureNoDuplicateOrNullElements(challenge.terms, 'terms')
  // helper.ensureNoDuplicateOrNullElements(challenge.events, 'events')

  // check groups authorization
  await helper.ensureAccessibleByGroupsAccess(currentUser, challenge);
}

/**
 * Create challenge.
 * @param {Object} currentUser the user who perform operation
 * @param {Object} challenge the challenge to created
 * @param {String} userToken the user token
 * @returns {Object} the created challenge
 */
async function createChallenge(currentUser, challenge, userToken) {
  await validateCreateChallengeRequest(currentUser, challenge);

  if (challenge.legacy.selfService) {
    // if self-service, create a new project (what about if projectId is provided in the payload? confirm with business!)
    if (!challenge.projectId) {
      const selfServiceProjectName = `Self service - ${currentUser.handle} - ${challenge.name}`;
      challenge.projectId = await helper.createSelfServiceProject(
        selfServiceProjectName,
        "N/A",
        config.NEW_SELF_SERVICE_PROJECT_TYPE,
        userToken
      );
    }

    if (challenge.metadata && challenge.metadata.length > 0) {
      for (const entry of challenge.metadata) {
        if (challenge.description.includes(`{{${entry.name}}}`)) {
          challenge.description = challenge.description
            .split(`{{${entry.name}}}`)
            .join(entry.value);
        }
      }
    }
  }

  /** Ensure project exists, and set direct project id, billing account id & markup */
  const { projectId } = challenge;

  const { directProjectId } = await projectHelper.getProject(projectId, currentUser);
  const { billingAccountId, markup } = await projectHelper.getProjectBillingInformation(projectId);

  _.set(challenge, "legacy.directProjectId", directProjectId);
  _.set(challenge, "billing.billingAccountId", billingAccountId);
  _.set(challenge, "billing.markup", markup || 0);

  if (!_.isUndefined(_.get(challenge, "legacy.reviewType"))) {
    _.set(challenge, "legacy.reviewType", _.toUpper(_.get(challenge, "legacy.reviewType")));
  }

  if (!challenge.status) {
    challenge.status = constants.challengeStatuses.New;
  }

  if (!challenge.startDate) {
    challenge.startDate = new Date();
  } else challenge.startDate = new Date(challenge.startDate);

  const { track, type } = await challengeHelper.validateAndGetChallengeTypeAndTrack(challenge);

  if (_.get(type, "isTask")) {
    _.set(challenge, "task.isTask", true);
    if (_.isUndefined(_.get(challenge, "task.isAssigned"))) {
      _.set(challenge, "task.isAssigned", false);
    }
    if (_.isUndefined(_.get(challenge, "task.memberId"))) {
      _.set(challenge, "task.memberId", null);
    } else {
      throw new errors.BadRequestError(`Cannot assign a member before the challenge gets created.`);
    }
  }

  if (challenge.phases && challenge.phases.length > 0) {
    await PhaseService.validatePhases(challenge.phases);
  }

  // populate phases
  if (!challenge.timelineTemplateId) {
    if (challenge.typeId && challenge.trackId) {
      const supportedTemplates =
        await ChallengeTimelineTemplateService.searchChallengeTimelineTemplates({
          typeId: challenge.typeId,
          trackId: challenge.trackId,
          isDefault: true,
        });
      const challengeTimelineTemplate = supportedTemplates.result[0];
      if (!challengeTimelineTemplate) {
        throw new errors.BadRequestError(
          `The selected trackId ${challenge.trackId} and typeId: ${challenge.typeId} does not have a default timeline template. Please provide a timelineTemplateId`
        );
      }
      challenge.timelineTemplateId = challengeTimelineTemplate.timelineTemplateId;
    } else {
      throw new errors.BadRequestError(`trackId and typeId are required to create a challenge`);
    }
  }

  if (challenge.timelineTemplateId) {
    if (!challenge.phases) {
      challenge.phases = [];
    }

    await phaseHelper.populatePhases(
      challenge.phases,
      challenge.startDate,
      challenge.timelineTemplateId
    );
  }

  // populate challenge terms
  // const projectTerms = await helper.getProjectDefaultTerms(challenge.projectId)
  // challenge.terms = await helper.validateChallengeTerms(_.union(projectTerms, challenge.terms))
  // TODO - challenge terms returned from projects api don't have a role associated
  // this will need to be updated to associate project terms with a roleId
  challenge.terms = await helper.validateChallengeTerms(challenge.terms || []);

  // default the descriptionFormat
  if (!challenge.descriptionFormat) {
    challenge.descriptionFormat = "markdown";
  }

  if (challenge.phases && challenge.phases.length > 0) {
    challenge.endDate = helper.calculateChallengeEndDate(challenge);
  }

  if (challenge.events == null) challenge.events = [];
  if (challenge.attachments == null) challenge.attachments = [];
  if (challenge.prizeSets == null) challenge.prizeSets = [];
  if (challenge.metadata == null) challenge.metadata = [];
  if (challenge.groups == null) challenge.groups = [];
  if (challenge.tags == null) challenge.tags = [];

  if (challenge.startDate != null) challenge.startDate = challenge.startDate.getTime();
  if (challenge.endDate != null) challenge.endDate = challenge.endDate.getTime();

  const ret = await challengeDomain.create(challenge);

  ret.numOfSubmissions = 0;
  ret.numOfRegistrants = 0;

  if (ret.phases && ret.phases.length > 0) {
    const registrationPhase = _.find(ret.phases, (p) => p.name === "Registration");
    const submissionPhase = _.find(ret.phases, (p) => p.name === "Submission");
    ret.currentPhaseNames = _.map(
      _.filter(ret.phases, (p) => p.isOpen === true),
      "name"
    );
    if (registrationPhase) {
      ret.registrationStartDate =
        registrationPhase.actualStartDate || registrationPhase.scheduledStartDate;
      ret.registrationEndDate =
        registrationPhase.actualEndDate || registrationPhase.scheduledEndDate;
    }
    if (submissionPhase) {
      ret.submissionStartDate =
        submissionPhase.actualStartDate || submissionPhase.scheduledStartDate;
      ret.submissionEndDate = submissionPhase.actualEndDate || submissionPhase.scheduledEndDate;
    }
  }

  if (track) {
    ret.track = track.name;
  }

  if (type) {
    ret.type = type.name;
  }

  // Create in ES
  await esClient.create({
    index: config.get("ES.ES_INDEX"),
    refresh: config.get("ES.ES_REFRESH"),
    id: ret.id,
    body: ret,
  });

  // If the challenge is self-service, add the creating user as the "client manager", *not* the manager
  // This is necessary for proper handling of the vanilla embed on the self-service work item dashboard

  /** Disable Creating Resources locally (because challenge is not being indexed in ES and will result in challenge NOT FOUND error)
  if (challenge.legacy.selfService) {
    if (currentUser.handle) {
      await helper.createResource(ret.id, ret.createdBy, config.CLIENT_MANAGER_ROLE_ID);
    }
  } else {
    // if created by a user, add user as a manager, but only if *not* a self-service challenge
    if (currentUser.handle) {
      // logger.debug(`Adding user as manager ${currentUser.handle}`)
      await helper.createResource(ret.id, ret.createdBy, config.MANAGER_ROLE_ID);
    } else {
      // logger.debug(`Not adding manager ${currentUser.sub} ${JSON.stringify(currentUser)}`)
    }
  }
  */

  // post bus event
  await helper.postBusEvent(constants.Topics.ChallengeCreated, ret);

  return ret;
}

createChallenge.schema = {
  currentUser: Joi.any(),
  challenge: Joi.object()
    .keys({
      legacy: Joi.object().keys({
        reviewType: Joi.string()
          .valid(_.values(constants.reviewTypes))
          .insensitive()
          .default(constants.reviewTypes.Internal),
        confidentialityType: Joi.string().default(config.DEFAULT_CONFIDENTIALITY_TYPE),
        forumId: Joi.number().integer(),
        directProjectId: Joi.number().integer(),
        screeningScorecardId: Joi.number().integer(),
        reviewScorecardId: Joi.number().integer(),
        isTask: Joi.boolean(),
        useSchedulingAPI: Joi.boolean(),
        pureV5Task: Joi.boolean(),
        pureV5: Joi.boolean(),
        selfService: Joi.boolean(),
        selfServiceCopilot: Joi.string(),
      }),
      billing: Joi.object()
        .keys({
          billingAccountId: Joi.string(),
          markup: Joi.number().min(0).max(100),
        })
        .unknown(true),
      typeId: Joi.id(),
      trackId: Joi.id(),
      task: Joi.object().keys({
        isTask: Joi.boolean().default(false),
        isAssigned: Joi.boolean().default(false),
        memberId: Joi.string().allow(null),
      }),
      name: Joi.string().required(),
      description: Joi.string(),
      privateDescription: Joi.string(),
      descriptionFormat: Joi.string(),
      metadata: Joi.array()
        .items(
          Joi.object().keys({
            name: Joi.string().required(),
            value: Joi.required(),
          })
        )
        .unique((a, b) => a.name === b.name),
      timelineTemplateId: Joi.string(), // Joi.optionalId(),
      phases: Joi.array().items(
        Joi.object().keys({
          phaseId: Joi.id(),
          duration: Joi.number().integer().min(0),
        })
      ),
      events: Joi.array()
        .items(
          Joi.object().keys({
            id: Joi.number().required(),
            name: Joi.string(),
            key: Joi.string(),
          })
        )
        .default([]),
      discussions: Joi.array()
        .items(
          Joi.object().keys({
            id: Joi.optionalId(),
            name: Joi.string().required(),
            type: Joi.string().required().valid(_.values(constants.DiscussionTypes)),
            provider: Joi.string().required(),
            url: Joi.string(),
            options: Joi.array().items(Joi.object()),
          })
        )
        .default([]),
      prizeSets: Joi.array().items(
        Joi.object().keys({
          type: Joi.string().valid(_.values(constants.prizeSetTypes)).required(),
          description: Joi.string(),
          prizes: Joi.array()
            .items(
              Joi.object().keys({
                description: Joi.string(),
                type: Joi.string().required(),
                value: Joi.number().min(0).required(),
              })
            )
            .min(1)
            .required(),
        })
      ),
      tags: Joi.array().items(Joi.string()).default([]), // tag names
      projectId: Joi.number().integer().positive(),
      legacyId: Joi.number().integer().positive(),
      startDate: Joi.date(),
      status: Joi.string().valid(_.values(constants.challengeStatuses)),
      groups: Joi.array().items(Joi.optionalId()).unique().default([]),
      // gitRepoURLs: Joi.array().items(Joi.string().uri()),
      terms: Joi.array().items(
        Joi.object().keys({
          id: Joi.id(),
          roleId: Joi.id(),
        })
      ),
    })
    .required(),
  userToken: Joi.string().required(),
};

/**
 * Populate phase data from phase API.
 * @param {Object} the challenge entity
 */
async function getPhasesAndPopulate(data) {
  _.each(data.phases, async (p) => {
    const phase = await PhaseService.getPhase(p.phaseId);
    p.name = phase.name;
    if (phase.description) {
      p.description = phase.description;
    }
  });
}

/**
 * Get challenge.
 * @param {Object} currentUser the user who perform operation
 * @param {String} id the challenge id
 * @param {Boolean} checkIfExists flag to check if challenge exists
 * @returns {Object} the challenge with given id
 */
async function getChallenge(currentUser, id, checkIfExists) {
  // get challenge from Elasticsearch
  let challenge;
  // logger.warn(JSON.stringify({
  //   index: config.get('ES.ES_INDEX'),
  //   _id: id
  // }))
  try {
    challenge = (
      await esClient.getSource({
        index: config.get("ES.ES_INDEX"),
        id,
      })
    ).body;
  } catch (e) {
    if (e.statusCode === HttpStatus.NOT_FOUND) {
      throw new errors.NotFoundError(`Challenge of id ${id} is not found.`);
    } else {
      throw e;
    }
  }
  if (checkIfExists) {
    return _.pick(challenge, ["id", "legacyId"]);
  }
  await helper.ensureUserCanViewChallenge(currentUser, challenge);

  // // FIXME: Temporarily hard coded as the migrad
  // // populate type property based on the typeId
  // if (challenge.typeId) {
  //   try {
  //     const type = await helper.getById('ChallengeType', challenge.typeId)
  //     challenge.type = type.name
  //   } catch (e) {
  //     challenge.typeId = '45415132-79fa-4d13-a9ac-71f50020dc10' // TODO Fix HardCode
  //     const type = await helper.getById('ChallengeType', challenge.typeId)
  //     challenge.type = type.name
  //   }
  // }
  // delete challenge.typeId

  // Remove privateDescription for unregistered users
<<<<<<< HEAD
  let memberChallengeIds;
  if (currentUser) {
    if (!currentUser.isMachine && !hasAdminRole(currentUser)) {
      _.unset(challenge, "billing");
      memberChallengeIds = await helper.listChallengesByMember(currentUser.userId);
      if (!_.includes(memberChallengeIds, challenge.id)) {
        _.unset(challenge, "privateDescription");
=======
  if (currentUser) {
    if (!currentUser.isMachine && !helper.hasAdminRole(currentUser)) {
      _.unset(challenge, 'billing')
      if (_.isEmpty(challenge.privateDescription)) {
        _.unset(challenge, 'privateDescription')
      } else if (!_.get(challenge, 'task.isTask', false) || !_.get(challenge, 'task.isAssigned', false)) {
        const memberResources = await helper.listResourcesByMemberAndChallenge(currentUser.userId, challenge.id)
        if (_.isEmpty(memberResources)) {
          _.unset(challenge, 'privateDescription')
        }
>>>>>>> 22be7b88
      }
    }
  } else {
    _.unset(challenge, "billing");
    _.unset(challenge, "privateDescription");
  }

  if (challenge.phases && challenge.phases.length > 0) {
    await getPhasesAndPopulate(challenge);
  }

  if (challenge.status !== constants.challengeStatuses.Completed) {
    _.unset(challenge, "winners");
  }

  return challenge;
}

getChallenge.schema = {
  currentUser: Joi.any(),
  id: Joi.id(),
  checkIfExists: Joi.boolean(),
};

/**
 * Get challenge statistics
 * @param {Object} currentUser the user who perform operation
 * @param {String} id the challenge id
 * @returns {Object} the challenge with given id
 */
async function getChallengeStatistics(currentUser, id) {
  const challenge = await getChallenge(currentUser, id);
  // for now, only Data Science challenges are supported
  if (challenge.type !== "Challenge" && challenge.track !== "Data Science") {
    throw new errors.BadRequestError(
      `Challenge of type ${challenge.type} and track ${challenge.track} does not support statistics`
    );
  }
  // get submissions
  const submissions = await helper.getChallengeSubmissions(challenge.id);
  // for each submission, load member profile
  const map = {};
  for (const submission of submissions) {
    if (!map[submission.memberId]) {
      // Load member profile and cache
      const member = await helper.getMemberById(submission.memberId);
      map[submission.memberId] = {
        photoUrl: member.photoURL,
        rating: _.get(member, "maxRating.rating", 0),
        ratingColor: _.get(member, "maxRating.ratingColor", "#9D9FA0"),
        homeCountryCode: member.homeCountryCode,
        handle: member.handle,
        submissions: [],
      };
    }
    // add submission
    map[submission.memberId].submissions.push({
      created: submission.created,
      score: _.get(
        _.find(submission.review || [], (r) => r.metadata),
        "score",
        0
      ),
    });
  }
  return _.map(_.keys(map), (userId) => map[userId]);
}

getChallengeStatistics.schema = {
  currentUser: Joi.any(),
  id: Joi.id(),
};

/**
 * Check whether given two PrizeSet Array are different.
 * @param {Array} prizeSets the first PrizeSet Array
 * @param {Array} otherPrizeSets the second PrizeSet Array
 * @returns {Boolean} true if different, false otherwise
 */
function isDifferentPrizeSets(prizeSets = [], otherPrizeSets = []) {
  return !_.isEqual(_.sortBy(prizeSets, "type"), _.sortBy(otherPrizeSets, "type"));
}

/**
 * Validate the winners array.
 * @param {Array} winners the Winner Array
 * @param {String} winchallengeIdners the challenge ID
 */
async function validateWinners(winners, challengeId) {
  const challengeResources = await helper.getChallengeResources(challengeId);
  const registrants = _.filter(challengeResources, (r) => r.roleId === config.SUBMITTER_ROLE_ID);
  for (const prizeType of _.values(constants.prizeSetTypes)) {
    const filteredWinners = _.filter(winners, (w) => w.type === prizeType);
    for (const winner of filteredWinners) {
      if (!_.find(registrants, (r) => _.toString(r.memberId) === _.toString(winner.userId))) {
        throw new errors.BadRequestError(
          `Member with userId: ${winner.userId} is not registered on the challenge`
        );
      }
      const diffWinners = _.differenceWith(filteredWinners, [winner], _.isEqual);
      if (diffWinners.length + 1 !== filteredWinners.length) {
        throw new errors.BadRequestError(
          `Duplicate member with placement: ${helper.toString(winner)}`
        );
      }

      // find another member with the placement
      const placementExists = _.find(diffWinners, function (w) {
        return w.placement === winner.placement;
      });
      if (
        placementExists &&
        (placementExists.userId !== winner.userId || placementExists.handle !== winner.handle)
      ) {
        throw new errors.BadRequestError(
          `Only one member can have a placement: ${winner.placement}`
        );
      }

      // find another placement for a member
      const memberExists = _.find(diffWinners, function (w) {
        return w.userId === winner.userId && w.type === winner.type;
      });
      if (memberExists && memberExists.placement !== winner.placement) {
        throw new errors.BadRequestError(
          `The same member ${winner.userId} cannot have multiple placements`
        );
      }
    }
  }
}

/**
 * Update challenge.
 * @param {Object} currentUser the user who perform operation
 * @param {String} challengeId the challenge id
 * @param {Object} data the challenge data to be updated
 * @param {Boolean} isFull the flag indicate it is a fully update operation.
 * @returns {Object} the updated challenge
 */
async function update(currentUser, challengeId, data, isFull) {
  const cancelReason = _.cloneDeep(data.cancelReason);
  let sendActivationEmail = false;
  let sendSubmittedEmail = false;
  let sendCompletedEmail = false;
  let sendRejectedEmail = false;
  delete data.cancelReason;
  if (!_.isUndefined(_.get(data, "legacy.reviewType"))) {
    _.set(data, "legacy.reviewType", _.toUpper(_.get(data, "legacy.reviewType")));
  }
  if (data.projectId) {
    await helper.ensureProjectExist(data.projectId, currentUser);
  }

  helper.ensureNoDuplicateOrNullElements(data.tags, "tags");
  helper.ensureNoDuplicateOrNullElements(data.groups, "groups");
  // helper.ensureNoDuplicateOrNullElements(data.gitRepoURLs, 'gitRepoURLs')

  const challenge = await challengeDomain.lookup(getLookupCriteria("id", challengeId));
  let dynamicDescription = _.cloneDeep(data.description || challenge.description);
  if (challenge.legacy.selfService && data.metadata && data.metadata.length > 0) {
    for (const entry of data.metadata) {
      const regexp = new RegExp(`{{${entry.name}}}`, "g");
      dynamicDescription = dynamicDescription.replace(regexp, entry.value);
    }
    data.description = dynamicDescription;
  }
  if (
    challenge.legacy.selfService &&
    data.status === constants.challengeStatuses.Draft &&
    challenge.status !== constants.challengeStatuses.Draft
  ) {
    sendSubmittedEmail = true;
  }
  // check if it's a self service challenge and project needs to be activated first
  if (
    challenge.legacy.selfService &&
    (data.status === constants.challengeStatuses.Approved ||
      data.status === constants.challengeStatuses.Active) &&
    challenge.status !== constants.challengeStatuses.Active
  ) {
    try {
      const selfServiceProjectName = `Self service - ${challenge.createdBy} - ${challenge.name}`;
      const workItemSummary = _.get(
        _.find(_.get(challenge, "metadata", []), (m) => m.name === "websitePurpose.description"),
        "value",
        "N/A"
      );
      await helper.activateProject(
        challenge.projectId,
        currentUser,
        selfServiceProjectName,
        workItemSummary
      );
      if (data.status === constants.challengeStatuses.Active) {
        sendActivationEmail = true;
      }
    } catch (e) {
      await update(
        currentUser,
        challengeId,
        {
          ...data,
          status: constants.challengeStatuses.CancelledPaymentFailed,
          cancelReason: `Failed to activate project. Error: ${e.message}. JSON: ${JSON.stringify(
            e
          )}`,
        },
        false
      );
      throw new errors.BadRequestError(
        "Failed to activate the challenge! The challenge has been canceled!"
      );
    }
  }

  const { billingAccountId, markup } = await projectHelper.getProjectBillingInformation(
    _.get(challenge, "projectId")
  );
  if (billingAccountId && _.isUndefined(_.get(challenge, "billing.billingAccountId"))) {
    _.set(data, "billing.billingAccountId", billingAccountId);
    _.set(data, "billing.markup", markup || 0);
  }
  if (
    billingAccountId &&
    _.includes(config.TOPGEAR_BILLING_ACCOUNTS_ID, _.toString(billingAccountId))
  ) {
    if (_.isEmpty(data.metadata)) {
      data.metadata = [];
    }
    if (!_.find(data.metadata, (e) => e.name === "postMortemRequired")) {
      data.metadata.push({
        name: "postMortemRequired",
        value: "false",
      });
    }
  }
  if (data.status) {
    if (data.status === constants.challengeStatuses.Active) {
      if (
        !_.get(challenge, "legacy.pureV5Task") &&
        !_.get(challenge, "legacy.pureV5") &&
        _.isUndefined(_.get(challenge, "legacyId"))
      ) {
        throw new errors.BadRequestError(
          "You cannot activate the challenge as it has not been created on legacy yet. Please try again later or contact support."
        );
      }
      // if activating a challenge, the challenge must have a billing account id
      if (
        (!billingAccountId || billingAccountId === null) &&
        challenge.status === constants.challengeStatuses.Draft
      ) {
        throw new errors.BadRequestError(
          "Cannot Activate this project, it has no active billing account."
        );
      }
    }
    if (
      data.status === constants.challengeStatuses.CancelledRequirementsInfeasible ||
      data.status === constants.challengeStatuses.CancelledPaymentFailed
    ) {
      try {
        await helper.cancelProject(challenge.projectId, cancelReason, currentUser);
      } catch (e) {
        logger.debug(`There was an error trying to cancel the project: ${e.message}`);
      }
      sendRejectedEmail = true;
    }
    if (data.status === constants.challengeStatuses.Completed) {
      if (
        !_.get(challenge, "legacy.pureV5Task") &&
        !_.get(challenge, "legacy.pureV5") &&
        challenge.status !== constants.challengeStatuses.Active
      ) {
        throw new errors.BadRequestError("You cannot mark a Draft challenge as Completed");
      }
      sendCompletedEmail = true;
    }
  }

  // FIXME: Tech Debt
  if (
    _.get(challenge, "legacy.track") &&
    _.get(data, "legacy.track") &&
    _.get(challenge, "legacy.track") !== _.get(data, "legacy.track")
  ) {
    throw new errors.ForbiddenError("Cannot change legacy.track");
  }
  if (
    _.get(challenge, "trackId") &&
    _.get(data, "trackId") &&
    _.get(challenge, "trackId") !== _.get(data, "trackId")
  ) {
    throw new errors.ForbiddenError("Cannot change trackId");
  }
  if (
    _.get(challenge, "typeId") &&
    _.get(data, "typeId") &&
    _.get(challenge, "typeId") !== _.get(data, "typeId")
  ) {
    throw new errors.ForbiddenError("Cannot change typeId");
  }

  if (
    _.get(challenge, "legacy.useSchedulingAPI") &&
    _.get(data, "legacy.useSchedulingAPI") &&
    _.get(challenge, "legacy.useSchedulingAPI") !== _.get(data, "legacy.useSchedulingAPI")
  ) {
    throw new errors.ForbiddenError("Cannot change legacy.useSchedulingAPI");
  }
  if (
    _.get(challenge, "legacy.pureV5Task") &&
    _.get(data, "legacy.pureV5Task") &&
    _.get(challenge, "legacy.pureV5Task") !== _.get(data, "legacy.pureV5Task")
  ) {
    throw new errors.ForbiddenError("Cannot change legacy.pureV5Task");
  }
  if (
    _.get(challenge, "legacy.pureV5") &&
    _.get(data, "legacy.pureV5") &&
    _.get(challenge, "legacy.pureV5") !== _.get(data, "legacy.pureV5")
  ) {
    throw new errors.ForbiddenError("Cannot change legacy.pureV5");
  }
  if (
    _.get(challenge, "legacy.selfService") &&
    _.get(data, "legacy.selfService") &&
    _.get(challenge, "legacy.selfService") !== _.get(data, "legacy.selfService")
  ) {
    throw new errors.ForbiddenError("Cannot change legacy.selfService");
  }

  if (!_.isUndefined(challenge.legacy) && !_.isUndefined(data.legacy)) {
    _.extend(challenge.legacy, data.legacy);
  }

  if (!_.isUndefined(challenge.billing) && !_.isUndefined(data.billing)) {
    _.extend(challenge.billing, data.billing);
  } else if (_.isUndefined(challenge.billing) && !_.isUndefined(data.billing)) {
    challenge.billing = data.billing;
  }

  await helper.ensureUserCanModifyChallenge(currentUser, challenge);

  // check groups access to be updated group values
  if (data.groups) {
    await ensureAcessibilityToModifiedGroups(currentUser, data, challenge);
  }
  let newAttachments;
  if (isFull || !_.isUndefined(data.attachments)) {
    newAttachments = data.attachments;
  }

  await ensureAccessibleForChallenge(currentUser, challenge);

  // Only M2M can update url and options of discussions
  if (data.discussions && data.discussions.length > 0) {
    if (challenge.discussions && challenge.discussions.length > 0) {
      for (let i = 0; i < data.discussions.length; i += 1) {
        if (_.isUndefined(data.discussions[i].id)) {
          data.discussions[i].id = uuid();
          if (!currentUser.isMachine) {
            _.unset(data.discussions, "url");
            _.unset(data.discussions, "options");
          }
        } else if (!currentUser.isMachine) {
          const existingDiscussion = _.find(
            _.get(challenge, "discussions", []),
            (d) => d.id === data.discussions[i].id
          );
          if (existingDiscussion) {
            _.assign(data.discussions[i], _.pick(existingDiscussion, ["url", "options"]));
          } else {
            _.unset(data.discussions, "url");
            _.unset(data.discussions, "options");
          }
        }
      }
    } else {
      for (let i = 0; i < data.discussions.length; i += 1) {
        data.discussions[i].id = uuid();
        data.discussions[i].name = data.discussions[i].name.substring(
          0,
          config.FORUM_TITLE_LENGTH_LIMIT
        );
      }
    }
  }

  // Validate the challenge terms
  let newTermsOfUse;
  if (!_.isUndefined(data.terms)) {
    // helper.ensureNoDuplicateOrNullElements(data.terms, 'terms')

    // Get the project default terms
    const defaultTerms = await helper.getProjectDefaultTerms(challenge.projectId);

    if (defaultTerms) {
      // Make sure that the default project terms were not removed
      // TODO - there are no default terms returned by v5
      // the terms array is objects with a roleId now, so this _.difference won't work
      // const removedTerms = _.difference(defaultTerms, data.terms)
      // if (removedTerms.length !== 0) {
      //   throw new errors.BadRequestError(`Default project terms ${removedTerms} should not be removed`)
      // }
    }
    // newTermsOfUse = await helper.validateChallengeTerms(_.union(data.terms, defaultTerms))
    newTermsOfUse = await helper.validateChallengeTerms(data.terms);
  }

  await challengeHelper.validateAndGetChallengeTypeAndTrack(data);

  if (
    (challenge.status === constants.challengeStatuses.Completed ||
      challenge.status === constants.challengeStatuses.Cancelled) &&
    data.status &&
    data.status !== challenge.status &&
    data.status !== constants.challengeStatuses.CancelledClientRequest
  ) {
    throw new errors.BadRequestError(
      `Cannot change ${challenge.status} challenge status to ${data.status} status`
    );
  }

  if (
    data.winners &&
    data.winners.length > 0 &&
    challenge.status !== constants.challengeStatuses.Completed &&
    data.status !== constants.challengeStatuses.Completed
  ) {
    throw new errors.BadRequestError(
      `Cannot set winners for challenge with non-completed ${challenge.status} status`
    );
  }

  // TODO: Fix this Tech Debt once legacy is turned off
  const finalStatus = data.status || challenge.status;
  const finalTimelineTemplateId = data.timelineTemplateId || challenge.timelineTemplateId;
  if (!_.get(data, "legacy.pureV5") && !_.get(challenge, "legacy.pureV5")) {
    if (
      finalStatus !== constants.challengeStatuses.New &&
      finalTimelineTemplateId !== challenge.timelineTemplateId
    ) {
      throw new errors.BadRequestError(
        `Cannot change the timelineTemplateId for challenges with status: ${finalStatus}`
      );
    }
  } else if (finalTimelineTemplateId !== challenge.timelineTemplateId) {
    // make sure there are no previous phases if the timeline template has changed
    challenge.phases = [];
  }

  if (data.prizeSets) {
    if (
      isDifferentPrizeSets(data.prizeSets, challenge.prizeSets) &&
      finalStatus === constants.challengeStatuses.Completed
    ) {
      throw new errors.BadRequestError(
        `Cannot update prizeSets for challenges with status: ${finalStatus}!`
      );
    }
    const prizeSetsGroup = _.groupBy(data.prizeSets, "type");
    if (
      !prizeSetsGroup[constants.prizeSetTypes.ChallengePrizes] &&
      _.get(challenge, "overview.totalPrizes")
    ) {
      // remove the totalPrizes if challenge prizes are empty
      challenge.overview = _.omit(challenge.overview, ["totalPrizes"]);
    } else {
      const totalPrizes = helper.sumOfPrizes(
        prizeSetsGroup[constants.prizeSetTypes.ChallengePrizes][0].prizes
      );
      logger.debug(`re-calculate total prizes, current value is ${totalPrizes.value}`);
      _.assign(challenge, { overview: { totalPrizes } });
    }
  }

  if (data.phases || data.startDate) {
    if (
      challenge.status === constants.challengeStatuses.Completed ||
      challenge.status.indexOf(constants.challengeStatuses.Cancelled) > -1
    ) {
      throw new BadRequestError(
        `Challenge phase/start date can not be modified for Completed or Cancelled challenges.`
      );
    }

    if (data.phases && data.phases.length > 0) {
      for (let i = 0; i < challenge.phases.length; i += 1) {
        const updatedPhaseInfo = _.find(
          data.phases,
          (p) => p.phaseId === challenge.phases[i].phaseId
        );
        if (updatedPhaseInfo) {
          _.extend(challenge.phases[i], updatedPhaseInfo);
        }
      }
      if (challenge.phases.length === 0 && data.phases && data.phases.length > 0) {
        challenge.phases = data.phases;
      }
    }

    const newPhases = _.cloneDeep(challenge.phases) || [];
    const newStartDate = data.startDate || challenge.startDate;

    await PhaseService.validatePhases(newPhases);

    // populate phases
    await phaseHelper.populatePhases(
      newPhases,
      newStartDate,
      data.timelineTemplateId || challenge.timelineTemplateId
    );
    data.phases = newPhases;
    challenge.phases = newPhases;
    data.startDate = newStartDate;
    data.endDate = helper.calculateChallengeEndDate(challenge, data);
  }

  // PUT HERE
  if (data.status) {
    if (challenge.legacy.selfService && data.status === constants.challengeStatuses.Draft) {
      try {
        await helper.updateSelfServiceProjectInfo(
          challenge.projectId,
          data.endDate || challenge.endDate,
          currentUser
        );
      } catch (e) {
        logger.debug(`There was an error trying to update the project: ${e.message}`);
      }
    }
  }

  if (data.winners && data.winners.length && data.winners.length > 0) {
    await validateWinners(data.winners, challengeId);
  }

  // Only m2m tokens are allowed to modify the `task.*` information on a challenge
  if (!_.isUndefined(_.get(data, "task")) && !currentUser.isMachine) {
    if (!_.isUndefined(_.get(challenge, "task"))) {
      logger.info(
        `User ${
          currentUser.handle || currentUser.sub
        } is not allowed to modify the task information on challenge ${challengeId}`
      );
      data.task = challenge.task;
      logger.info(
        `Task information on challenge ${challengeId} is reset to ${JSON.stringify(
          challenge.task
        )}. Original data: ${JSON.stringify(data.task)}`
      );
    } else {
      delete data.task;
    }
  }

  // task.memberId goes out of sync due to another processor setting "task.memberId" but subsequent immediate update to the task
  // will not have the memberId set. So we need to set it using winners to ensure it is always in sync. The proper fix is to correct
  // the sync issue in the processor. However this is quick fix that works since winner.userId is task.memberId.
  if (_.get(challenge, "legacy.pureV5Task") && !_.isUndefined(data.winners)) {
    const winnerMemberId = _.get(data.winners, "[0].userId");
    logger.info(
      `Setting task.memberId to ${winnerMemberId} for challenge ${challengeId}. Task ${_.get(
        data,
        "task"
      )} - ${_.get(challenge, "task")}`
    );

    if (winnerMemberId != null && _.get(data, "task.memberId") !== winnerMemberId) {
      logger.info(`Task ${challengeId} has a winner ${winnerMemberId}`);
      data.task = {
        isTask: true,
        isAssigned: true,
        memberId: winnerMemberId,
      };
      logger.warn(
        `task.memberId mismatched with winner memberId. task.memberId is updated to ${winnerMemberId}`
      );
    } else {
      logger.info(`task ${challengeId} has no winner set yet.`);
    }
  } else {
    logger.info(`${challengeId} is not a pureV5 challenge or has no winners set yet.`);
  }

  data.updated = moment().utc();
  data.updatedBy = currentUser.handle || currentUser.sub;
  const updateDetails = {};
  let phasesHaveBeenModified = false;
  _.each(data, (value, key) => {
    let op;
    if (key === "metadata") {
      if (
        _.isUndefined(challenge[key]) ||
        challenge[key].length !== value.length ||
        _.differenceWith(challenge[key], value, _.isEqual).length !== 0
      ) {
        op = "$PUT";
      }
    } else if (key === "phases") {
      // always consider a modification if the property exists
      phasesHaveBeenModified = true;
      logger.info("update phases");
      op = "$PUT";
    } else if (key === "prizeSets") {
      if (isDifferentPrizeSets(challenge[key], value)) {
        logger.info("update prize sets");
        op = "$PUT";
      }
    } else if (key === "tags") {
      if (
        _.isUndefined(challenge[key]) ||
        challenge[key].length !== value.length ||
        _.intersection(challenge[key], value).length !== value.length
      ) {
        op = "$PUT";
      }
    } else if (key === "attachments") {
      const oldIds = _.map(challenge.attachments || [], (a) => a.id);
      if (
        oldIds.length !== value.length ||
        _.intersection(
          oldIds,
          _.map(value, (a) => a.id)
        ).length !== value.length
      ) {
        op = "$PUT";
      }
    } else if (key === "groups") {
      if (
        _.isUndefined(challenge[key]) ||
        challenge[key].length !== value.length ||
        _.intersection(challenge[key], value).length !== value.length
      ) {
        op = "$PUT";
      }
      // } else if (key === 'gitRepoURLs') {
      //   if (_.isUndefined(challenge[key]) || challenge[key].length !== value.length ||
      //     _.intersection(challenge[key], value).length !== value.length) {
      //     op = '$PUT'
      //   }
    } else if (key === "winners") {
      if (
        _.isUndefined(challenge[key]) ||
        challenge[key].length !== value.length ||
        _.intersectionWith(challenge[key], value, _.isEqual).length !== value.length
      ) {
        op = "$PUT";
      }
    } else if (key === "terms") {
      const oldIds = _.map(challenge.terms || [], (t) => t.id);
      const newIds = _.map(value || [], (t) => t.id);
      if (
        oldIds.length !== newIds.length ||
        _.intersection(oldIds, newIds).length !== value.length
      ) {
        op = "$PUT";
      }
    } else if (key === "billing" || key === "legacy") {
      // make sure that's always being udpated
      op = "$PUT";
    } else if (_.isUndefined(challenge[key]) || challenge[key] !== value) {
      op = "$PUT";
    } else if (_.get(challenge, "legacy.pureV5Task") && key === "task") {
      // always update task for pureV5 challenges
      op = "$PUT";
    }

    if (op) {
      if (_.isUndefined(updateDetails[op])) {
        updateDetails[op] = {};
      }
      if (key === "attachments") {
        updateDetails[op].attachments = newAttachments;
      } else if (key === "terms") {
        updateDetails[op].terms = newTermsOfUse;
      } else {
        updateDetails[op][key] = value;
      }
      if (key !== "updated" && key !== "updatedBy") {
        let oldValue;
        let newValue;
        if (key === "attachments") {
          oldValue = challenge.attachments ? JSON.stringify(challenge.attachments) : "NULL";
          newValue = JSON.stringify(newAttachments);
        } else if (key === "terms") {
          oldValue = challenge.terms ? JSON.stringify(challenge.terms) : "NULL";
          newValue = JSON.stringify(newTermsOfUse);
        } else {
          oldValue = challenge[key] ? JSON.stringify(challenge[key]) : "NULL";
          newValue = JSON.stringify(value);
        }
      }
    }
  });

  if (isFull && _.isUndefined(data.metadata) && challenge.metadata) {
    updateDetails["$DELETE"] = { metadata: null };
    delete challenge.metadata;
    // send null to Elasticsearch to clear the field
    data.metadata = null;
  }
  if (isFull && _.isUndefined(data.attachments) && challenge.attachments) {
    if (!updateDetails["$DELETE"]) {
      updateDetails["$DELETE"] = {};
    }
    updateDetails["$DELETE"].attachments = null;
    delete challenge.attachments;
    // send null to Elasticsearch to clear the field
    data.attachments = null;
  }
  if (isFull && _.isUndefined(data.groups) && challenge.groups) {
    if (!updateDetails["$DELETE"]) {
      updateDetails["$DELETE"] = {};
    }
    updateDetails["$DELETE"].groups = null;
    delete challenge.groups;
    // send null to Elasticsearch to clear the field
    data.groups = null;
  }
  // if (isFull && _.isUndefined(data.gitRepoURLs) && challenge.gitRepoURLs) {
  //   if (!updateDetails['$DELETE']) {
  //     updateDetails['$DELETE'] = {}
  //   }
  //   updateDetails['$DELETE'].gitRepoURLs = null
  //   auditLogs.push({
  //     id: uuid(),
  //     challengeId,
  //     fieldName: 'gitRepoURLs',
  //     oldValue: JSON.stringify(challenge.gitRepoURLs),
  //     newValue: 'NULL',
  //     created: moment().utc(),
  //     createdBy: currentUser.handle || currentUser.sub,
  //     memberId: currentUser.userId || null
  //   })
  //   delete challenge.gitRepoURLs
  //   // send null to Elasticsearch to clear the field
  //   data.gitRepoURLs = null
  // }
  if (isFull && _.isUndefined(data.legacyId) && challenge.legacyId) {
    data.legacyId = challenge.legacyId;
  }
  if (isFull && _.isUndefined(data.winners) && challenge.winners) {
    if (!updateDetails["$DELETE"]) {
      updateDetails["$DELETE"] = {};
    }
    updateDetails["$DELETE"].winners = null;
    delete challenge.winners;
    // send null to Elasticsearch to clear the field
    data.winners = null;
  }

  const { track, type } = await validateChallengeData(_.pick(challenge, ["trackId", "typeId"]));

  if (_.get(type, "isTask")) {
    if (!_.isEmpty(_.get(data, "task.memberId"))) {
      const challengeResources = await helper.getChallengeResources(challengeId);
      const registrants = _.filter(
        challengeResources,
        (r) => r.roleId === config.SUBMITTER_ROLE_ID
      );
      if (
        !_.find(
          registrants,
          (r) => _.toString(r.memberId) === _.toString(_.get(data, "task.memberId"))
        )
      ) {
        throw new errors.BadRequestError(
          `Member ${_.get(
            data,
            "task.memberId"
          )} is not a submitter resource of challenge ${challengeId}`
        );
      }
    }
  }

  logger.debug(`Challenge.update id: ${challengeId} Details:  ${JSON.stringify(updateDetails)}`);

  delete data.attachments;
  delete data.terms;
  _.assign(challenge, data);
  if (!_.isUndefined(newAttachments)) {
    challenge.attachments = newAttachments;
    data.attachments = newAttachments;
  }

  if (!_.isUndefined(newTermsOfUse)) {
    challenge.terms = newTermsOfUse;
    data.terms = newTermsOfUse;
  }

  if (challenge.phases && challenge.phases.length > 0) {
    await getPhasesAndPopulate(challenge);
  }

  // Populate challenge.track and challenge.type based on the track/type IDs

  if (track) {
    challenge.track = track.name;
  }
  if (type) {
    challenge.type = type.name;
  }

  try {
    await challengeDomain.update({
      filterCriteria: getScanCriteria({
        id: challengeId,
      }),
      updateInput: {
        ...challenge,
      },
    });
  } catch (e) {
    throw e;
  }
  // post bus event
  logger.debug(`Post Bus Event: ${constants.Topics.ChallengeUpdated} ${JSON.stringify(challenge)}`);
  const options = {};
  if (challenge.status === "Completed") {
    options.key = `${challenge.id}:${challenge.status}`;
  }
  await helper.postBusEvent(constants.Topics.ChallengeUpdated, challenge, options);
  if (phasesHaveBeenModified === true && _.get(challenge, "legacy.useSchedulingAPI")) {
    await helper.postBusEvent(config.SCHEDULING_TOPIC, { id: challengeId });
  }
  if (challenge.phases && challenge.phases.length > 0) {
    challenge.currentPhase = challenge.phases
      .slice()
      .reverse()
      .find((phase) => phase.isOpen);
    challenge.endDate = helper.calculateChallengeEndDate(challenge);
    const registrationPhase = _.find(challenge.phases, (p) => p.name === "Registration");
    const submissionPhase = _.find(challenge.phases, (p) => p.name === "Submission");
    challenge.currentPhaseNames = _.map(
      _.filter(challenge.phases, (p) => p.isOpen === true),
      "name"
    );
    if (registrationPhase) {
      challenge.registrationStartDate =
        registrationPhase.actualStartDate || registrationPhase.scheduledStartDate;
      challenge.registrationEndDate =
        registrationPhase.actualEndDate || registrationPhase.scheduledEndDate;
    }
    if (submissionPhase) {
      challenge.submissionStartDate =
        submissionPhase.actualStartDate || submissionPhase.scheduledStartDate;
      challenge.submissionEndDate =
        submissionPhase.actualEndDate || submissionPhase.scheduledEndDate;
    }
  }
  // Update ES
  await esClient.update({
    index: config.get("ES.ES_INDEX"),
    refresh: config.get("ES.ES_REFRESH"),
    id: challengeId,
    body: {
      doc: challenge,
    },
  });

  if (challenge.legacy.selfService) {
    const creator = await helper.getMemberByHandle(challenge.createdBy);
    if (sendSubmittedEmail) {
      await helper.sendSelfServiceNotification(
        constants.SelfServiceNotificationTypes.WORK_REQUEST_SUBMITTED,
        [{ email: creator.email }],
        {
          handle: creator.handle,
          workItemName: challenge.name,
        }
      );
    }
    if (sendActivationEmail) {
      await helper.sendSelfServiceNotification(
        constants.SelfServiceNotificationTypes.WORK_REQUEST_STARTED,
        [{ email: creator.email }],
        {
          handle: creator.handle,
          workItemName: challenge.name,
          workItemUrl: `${config.SELF_SERVICE_APP_URL}/work-items/${challenge.id}`,
        }
      );
    }
    if (sendCompletedEmail) {
      await helper.sendSelfServiceNotification(
        constants.SelfServiceNotificationTypes.WORK_COMPLETED,
        [{ email: creator.email }],
        {
          handle: creator.handle,
          workItemName: challenge.name,
          workItemUrl: `${config.SELF_SERVICE_APP_URL}/work-items/${challenge.id}?tab=solutions`,
        }
      );
    }
    if (sendRejectedEmail || cancelReason) {
      logger.debug("Should send redirected email");
      await helper.sendSelfServiceNotification(
        constants.SelfServiceNotificationTypes.WORK_REQUEST_REDIRECTED,
        [{ email: creator.email }],
        {
          handle: creator.handle,
          workItemName: challenge.name,
        }
      );
    }
  }
  return challenge;
}

/**
 * Send notifications
 * @param {Object} currentUser the current use
 * @param {String} challengeId the challenge id
 */
async function sendNotifications(currentUser, challengeId) {
  const challenge = await getChallenge(currentUser, challengeId);
  const creator = await helper.getMemberByHandle(challenge.createdBy);
  if (challenge.status === constants.challengeStatuses.Completed) {
    await helper.sendSelfServiceNotification(
      constants.SelfServiceNotificationTypes.WORK_COMPLETED,
      [{ email: creator.email }],
      {
        handle: creator.handle,
        workItemName: challenge.name,
        workItemUrl: `${config.SELF_SERVICE_APP_URL}/work-items/${challenge.id}?tab=solutions`,
      }
    );
    return { type: constants.SelfServiceNotificationTypes.WORK_COMPLETED };
  }
}

sendNotifications.schema = {
  currentUser: Joi.any(),
  challengeId: Joi.id(),
};

/**
 * Remove unwanted properties from the challenge object
 * @param {Object} challenge the challenge object
 */
function sanitizeChallenge(challenge) {
  const sanitized = _.pick(challenge, [
    "trackId",
    "typeId",
    "name",
    "description",
    "privateDescription",
    "descriptionFormat",
    "timelineTemplateId",
    "tags",
    "projectId",
    "legacyId",
    "startDate",
    "status",
    "task",
    "groups",
    "cancelReason",
  ]);
  if (!_.isUndefined(sanitized.name)) {
    sanitized.name = xss(sanitized.name);
  }
  if (!_.isUndefined(sanitized.description)) {
    sanitized.description = xss(sanitized.description);
  }
  if (challenge.legacy) {
    sanitized.legacy = _.pick(challenge.legacy, [
      "track",
      "subTrack",
      "reviewType",
      "confidentialityType",
      "forumId",
      "directProjectId",
      "screeningScorecardId",
      "reviewScorecardId",
      "isTask",
      "useSchedulingAPI",
      "pureV5Task",
      "pureV5",
      "selfService",
      "selfServiceCopilot",
    ]);
  }
  if (challenge.billing) {
    sanitized.billing = _.pick(challenge.billing, ["billingAccountId", "markup"]);
  }
  if (challenge.metadata) {
    sanitized.metadata = _.map(challenge.metadata, (meta) => _.pick(meta, ["name", "value"]));
  }
  if (challenge.phases) {
    sanitized.phases = _.map(challenge.phases, (phase) =>
      _.pick(phase, ["phaseId", "duration", "isOpen", "actualEndDate"])
    );
  }
  if (challenge.prizeSets) {
    sanitized.prizeSets = _.map(challenge.prizeSets, (prizeSet) => ({
      ..._.pick(prizeSet, ["type", "description"]),
      prizes: _.map(prizeSet.prizes, (prize) => _.pick(prize, ["description", "type", "value"])),
    }));
  }
  if (challenge.events) {
    sanitized.events = _.map(challenge.events, (event) => _.pick(event, ["id", "name", "key"]));
  }
  if (challenge.winners) {
    sanitized.winners = _.map(challenge.winners, (winner) =>
      _.pick(winner, ["userId", "handle", "placement", "type"])
    );
  }
  if (challenge.discussions) {
    sanitized.discussions = _.map(challenge.discussions, (discussion) => ({
      ..._.pick(discussion, ["id", "provider", "name", "type", "url", "options"]),
      name: _.get(discussion, "name", "").substring(0, config.FORUM_TITLE_LENGTH_LIMIT),
    }));
  }
  if (challenge.terms) {
    sanitized.terms = _.map(challenge.terms, (term) => _.pick(term, ["id", "roleId"]));
  }
  if (challenge.attachments) {
    sanitized.attachments = _.map(challenge.attachments, (attachment) =>
      _.pick(attachment, ["id", "name", "url", "fileSize", "description", "challengeId"])
    );
  }
  return sanitized;
}

/**
 * Fully update challenge.
 * @param {Object} currentUser the user who perform operation
 * @param {String} challengeId the challenge id
 * @param {Object} data the challenge data to be updated
 * @returns {Object} the updated challenge
 */
async function fullyUpdateChallenge(currentUser, challengeId, data) {
  return update(currentUser, challengeId, sanitizeChallenge(data), true);
}

fullyUpdateChallenge.schema = {
  currentUser: Joi.any(),
  challengeId: Joi.id(),
  data: Joi.object()
    .keys({
      legacy: Joi.object()
        .keys({
          reviewType: Joi.string()
            .valid(_.values(constants.reviewTypes))
            .insensitive()
            .default(constants.reviewTypes.Internal),
          confidentialityType: Joi.string().default(config.DEFAULT_CONFIDENTIALITY_TYPE),
          forumId: Joi.number().integer(),
          directProjectId: Joi.number().integer(),
          screeningScorecardId: Joi.number().integer(),
          reviewScorecardId: Joi.number().integer(),
          isTask: Joi.boolean(),
          useSchedulingAPI: Joi.boolean(),
          pureV5Task: Joi.boolean(),
          pureV5: Joi.boolean(),
          selfService: Joi.boolean(),
          selfServiceCopilot: Joi.string().allow(null),
        })
        .unknown(true),
      cancelReason: Joi.string(),
      billing: Joi.object()
        .keys({
          billingAccountId: Joi.string(),
          markup: Joi.number().min(0).max(100),
        })
        .unknown(true),
      task: Joi.object().keys({
        isTask: Joi.boolean().default(false),
        isAssigned: Joi.boolean().default(false),
        memberId: Joi.string().allow(null),
      }),
      trackId: Joi.optionalId(),
      typeId: Joi.optionalId(),
      name: Joi.string().required(),
      description: Joi.string(),
      privateDescription: Joi.string(),
      descriptionFormat: Joi.string(),
      metadata: Joi.array()
        .items(
          Joi.object()
            .keys({
              name: Joi.string().required(),
              value: Joi.required(),
            })
            .unknown(true)
        )
        .unique((a, b) => a.name === b.name),
      timelineTemplateId: Joi.string(), // Joi.optionalId(),
      phases: Joi.array().items(
        Joi.object()
          .keys({
            phaseId: Joi.id(),
            duration: Joi.number().integer().min(0),
            isOpen: Joi.boolean(),
            actualEndDate: Joi.date().allow(null),
          })
          .unknown(true)
      ),
      prizeSets: Joi.array().items(
        Joi.object()
          .keys({
            type: Joi.string().valid(_.values(constants.prizeSetTypes)).required(),
            description: Joi.string(),
            prizes: Joi.array()
              .items(
                Joi.object().keys({
                  description: Joi.string(),
                  type: Joi.string().required(),
                  value: Joi.number().min(0).required(),
                })
              )
              .min(1)
              .required(),
          })
          .unknown(true)
      ),
      events: Joi.array().items(
        Joi.object()
          .keys({
            id: Joi.number().required(),
            name: Joi.string(),
            key: Joi.string(),
          })
          .unknown(true)
      ),
      discussions: Joi.array().items(
        Joi.object().keys({
          id: Joi.optionalId(),
          name: Joi.string().required(),
          type: Joi.string().required().valid(_.values(constants.DiscussionTypes)),
          provider: Joi.string().required(),
          url: Joi.string(),
          options: Joi.array().items(Joi.object()),
        })
      ),
      tags: Joi.array().items(Joi.string()), // tag names
      projectId: Joi.number().integer().positive().required(),
      legacyId: Joi.number().integer().positive(),
      startDate: Joi.date(),
      status: Joi.string().valid(_.values(constants.challengeStatuses)).required(),
      attachments: Joi.array().items(
        Joi.object().keys({
          id: Joi.id(),
          challengeId: Joi.id(),
          name: Joi.string().required(),
          url: Joi.string().uri().required(),
          fileSize: Joi.fileSize(),
          description: Joi.string(),
        })
      ),
      groups: Joi.array().items(Joi.optionalId()),
      // gitRepoURLs: Joi.array().items(Joi.string().uri()),
      winners: Joi.array()
        .items(
          Joi.object()
            .keys({
              userId: Joi.number().integer().positive().required(),
              handle: Joi.string().required(),
              placement: Joi.number().integer().positive().required(),
              type: Joi.string()
                .valid(_.values(constants.prizeSetTypes))
                .default(constants.prizeSetTypes.ChallengePrizes),
            })
            .unknown(true)
        )
        .min(1),
      terms: Joi.array()
        .items(
          Joi.object()
            .keys({
              id: Joi.id(),
              roleId: Joi.id(),
            })
            .unknown(true)
        )
        .optional()
        .allow([]),
      overview: Joi.any().forbidden(),
    })
    .unknown(true)
    .required(),
};

/**
 * Partially update challenge.
 * @param {Object} currentUser the user who perform operation
 * @param {String} challengeId the challenge id
 * @param {Object} data the challenge data to be updated
 * @returns {Object} the updated challenge
 */
async function partiallyUpdateChallenge(currentUser, challengeId, data) {
  return update(currentUser, challengeId, sanitizeChallenge(data));
}

partiallyUpdateChallenge.schema = {
  currentUser: Joi.any(),
  challengeId: Joi.id(),
  data: Joi.object()
    .keys({
      legacy: Joi.object()
        .keys({
          track: Joi.string(),
          subTrack: Joi.string(),
          reviewType: Joi.string()
            .valid(_.values(constants.reviewTypes))
            .insensitive()
            .default(constants.reviewTypes.Internal),
          confidentialityType: Joi.string().default(config.DEFAULT_CONFIDENTIALITY_TYPE),
          directProjectId: Joi.number(),
          forumId: Joi.number().integer(),
          isTask: Joi.boolean(),
          useSchedulingAPI: Joi.boolean(),
          pureV5Task: Joi.boolean(),
          pureV5: Joi.boolean(),
          selfService: Joi.boolean(),
          selfServiceCopilot: Joi.string().allow(null),
        })
        .unknown(true),
      cancelReason: Joi.string(),
      task: Joi.object().keys({
        isTask: Joi.boolean().default(false),
        isAssigned: Joi.boolean().default(false),
        memberId: Joi.string().allow(null),
      }),
      billing: Joi.object()
        .keys({
          billingAccountId: Joi.string(),
          markup: Joi.number().min(0).max(100),
        })
        .unknown(true),
      trackId: Joi.optionalId(),
      typeId: Joi.optionalId(),
      name: Joi.string(),
      description: Joi.string(),
      privateDescription: Joi.string(),
      descriptionFormat: Joi.string(),
      metadata: Joi.array()
        .items(
          Joi.object()
            .keys({
              name: Joi.string().required(),
              value: Joi.required(),
            })
            .unknown(true)
        )
        .unique((a, b) => a.name === b.name),
      timelineTemplateId: Joi.string(), // changing this to update migrated challenges
      phases: Joi.array()
        .items(
          Joi.object()
            .keys({
              phaseId: Joi.id(),
              duration: Joi.number().integer().min(0),
              isOpen: Joi.boolean(),
              actualEndDate: Joi.date().allow(null),
            })
            .unknown(true)
        )
        .min(1),
      events: Joi.array().items(
        Joi.object()
          .keys({
            id: Joi.number().required(),
            name: Joi.string(),
            key: Joi.string(),
          })
          .unknown(true)
      ),
      discussions: Joi.array().items(
        Joi.object().keys({
          id: Joi.optionalId(),
          name: Joi.string().required(),
          type: Joi.string().required().valid(_.values(constants.DiscussionTypes)),
          provider: Joi.string().required(),
          url: Joi.string(),
          options: Joi.array().items(Joi.object()),
        })
      ),
      startDate: Joi.date(),
      prizeSets: Joi.array()
        .items(
          Joi.object()
            .keys({
              type: Joi.string().valid(_.values(constants.prizeSetTypes)).required(),
              description: Joi.string(),
              prizes: Joi.array()
                .items(
                  Joi.object().keys({
                    description: Joi.string(),
                    type: Joi.string().required(),
                    value: Joi.number().min(0).required(),
                  })
                )
                .min(1)
                .required(),
            })
            .unknown(true)
        )
        .min(1),
      tags: Joi.array().items(Joi.string().required()).min(1), // tag names
      projectId: Joi.number().integer().positive(),
      legacyId: Joi.number().integer().positive(),
      status: Joi.string().valid(_.values(constants.challengeStatuses)),
      attachments: Joi.array().items(
        Joi.object().keys({
          id: Joi.id(),
          challengeId: Joi.id(),
          name: Joi.string().required(),
          url: Joi.string().uri().required(),
          fileSize: Joi.fileSize(),
          description: Joi.string(),
        })
      ),
      groups: Joi.array().items(Joi.id()), // group names
      // gitRepoURLs: Joi.array().items(Joi.string().uri()),
      winners: Joi.array()
        .items(
          Joi.object()
            .keys({
              userId: Joi.number().integer().positive().required(),
              handle: Joi.string().required(),
              placement: Joi.number().integer().positive().required(),
              type: Joi.string()
                .valid(_.values(constants.prizeSetTypes))
                .default(constants.prizeSetTypes.ChallengePrizes),
            })
            .unknown(true)
        )
        .min(1),
      terms: Joi.array().items(Joi.id().optional()).optional().allow([]),
      overview: Joi.any().forbidden(),
    })
    .unknown(true)
    .required(),
};

/**
 * Delete challenge.
 * @param {Object} currentUser the user who perform operation
 * @param {String} challengeId the challenge id
 * @returns {Object} the deleted challenge
 */
async function deleteChallenge(currentUser, challengeId) {
  const challenge = await challengeDomain.lookup(getLookupCriteria("id", challengeId));
  if (challenge.status !== constants.challengeStatuses.New) {
    throw new errors.BadRequestError(
      `Challenge with status other than "${constants.challengeStatuses.New}" cannot be removed`
    );
  }
  // check groups authorization
  await ensureAccessibleByGroupsAccess(currentUser, challenge);
  // check if user are allowed to delete the challenge
  await ensureAccessibleForChallenge(currentUser, challenge);
  // delete DB record
  await challengeDomain.delete(getLookupCriteria("id", challengeId));
  // delete ES document
  await esClient.delete({
    index: config.get("ES.ES_INDEX"),
    refresh: config.get("ES.ES_REFRESH"),
    id: challengeId,
  });
  await helper.postBusEvent(constants.Topics.ChallengeDeleted, {
    id: challengeId,
  });
  return challenge;
}

deleteChallenge.schema = {
  currentUser: Joi.any(),
  challengeId: Joi.id(),
};

module.exports = {
  searchChallenges,
  createChallenge,
  getChallenge,
  fullyUpdateChallenge,
  partiallyUpdateChallenge,
  deleteChallenge,
  getChallengeStatistics,
  sendNotifications,
};
logger.buildService(module.exports);<|MERGE_RESOLUTION|>--- conflicted
+++ resolved
@@ -210,42 +210,42 @@
  * @param {Number} perPage the perPage
  * @returns {Array} the search result
  */
-async function searchByLegacyId (currentUser, legacyId, page, perPage) {
+async function searchByLegacyId(currentUser, legacyId, page, perPage) {
   const esQuery = {
-    index: config.get('ES.ES_INDEX'),
-    type: config.get('ES.ES_TYPE'),
+    index: config.get("ES.ES_INDEX"),
+    type: config.get("ES.ES_TYPE"),
     size: perPage,
     from: (page - 1) * perPage,
     body: {
       query: {
         term: {
-          legacyId
-        }
-      }
-    }
-  }
-
-  logger.debug(`es Query ${JSON.stringify(esQuery)}`)
-  let docs
+          legacyId,
+        },
+      },
+    },
+  };
+
+  logger.debug(`es Query ${JSON.stringify(esQuery)}`);
+  let docs;
   try {
-    docs = await esClient.search(esQuery)
+    docs = await esClient.search(esQuery);
   } catch (e) {
-    logger.error(`Query Error from ES ${JSON.stringify(e)}`)
+    logger.error(`Query Error from ES ${JSON.stringify(e)}`);
     docs = {
       hits: {
-        hits: []
-      }
-    }
-  }
-  const ids = _.map(docs.hits.hits, item => item._source.id)
-  const result = []
+        hits: [],
+      },
+    };
+  }
+  const ids = _.map(docs.hits.hits, (item) => item._source.id);
+  const result = [];
   for (const id of ids) {
     try {
-      const challenge = await getChallenge(currentUser, id)
-      result.push(challenge)
+      const challenge = await getChallenge(currentUser, id);
+      result.push(challenge);
     } catch (e) {}
   }
-  return result
+  return result;
 }
 
 /**
@@ -257,21 +257,14 @@
 async function searchChallenges(currentUser, criteria) {
   // construct ES query
 
-<<<<<<< HEAD
   const page = criteria.page || 1;
   const perPage = criteria.perPage || 20;
+  if (!_.isUndefined(criteria.legacyId)) {
+    const result = await searchByLegacyId(currentUser, criteria.legacyId, page, perPage);
+    return { total: result.length, page, perPage, result };
+  }
   const boolQuery = [];
   let sortByScore = false;
-=======
-  const page = criteria.page || 1
-  const perPage = criteria.perPage || 20
-  if (!_.isUndefined(criteria.legacyId)) {
-    const result = await searchByLegacyId(currentUser, criteria.legacyId, page, perPage)
-    return { total: result.length, page, perPage, result }
-  }
-  const boolQuery = []
-  let sortByScore = false
->>>>>>> 22be7b88
   const matchPhraseKeys = [
     "id",
     "timelineTemplateId",
@@ -1444,26 +1437,22 @@
   // delete challenge.typeId
 
   // Remove privateDescription for unregistered users
-<<<<<<< HEAD
-  let memberChallengeIds;
-  if (currentUser) {
-    if (!currentUser.isMachine && !hasAdminRole(currentUser)) {
-      _.unset(challenge, "billing");
-      memberChallengeIds = await helper.listChallengesByMember(currentUser.userId);
-      if (!_.includes(memberChallengeIds, challenge.id)) {
-        _.unset(challenge, "privateDescription");
-=======
   if (currentUser) {
     if (!currentUser.isMachine && !helper.hasAdminRole(currentUser)) {
-      _.unset(challenge, 'billing')
+      _.unset(challenge, "billing");
       if (_.isEmpty(challenge.privateDescription)) {
-        _.unset(challenge, 'privateDescription')
-      } else if (!_.get(challenge, 'task.isTask', false) || !_.get(challenge, 'task.isAssigned', false)) {
-        const memberResources = await helper.listResourcesByMemberAndChallenge(currentUser.userId, challenge.id)
+        _.unset(challenge, "privateDescription");
+      } else if (
+        !_.get(challenge, "task.isTask", false) ||
+        !_.get(challenge, "task.isAssigned", false)
+      ) {
+        const memberResources = await helper.listResourcesByMemberAndChallenge(
+          currentUser.userId,
+          challenge.id
+        );
         if (_.isEmpty(memberResources)) {
-          _.unset(challenge, 'privateDescription')
+          _.unset(challenge, "privateDescription");
         }
->>>>>>> 22be7b88
       }
     }
   } else {
