/**
 * This service provides operations of audit logs.
 */

const _ = require('lodash')
const Joi = require('joi')
const helper = require('../common/helper')
<<<<<<< HEAD
const logger = require('../common/logger')
const models = require('../models')
const errors = require('../common/errors')
=======
// const logger = require('../common/logger')
>>>>>>> 1249f141

/**
 * Search audit logs
 * @param {Object} criteria the search criteria
 * @returns {Object} the search result
 */
async function searchAuditLogs (criteria) {
  logger.info(`searching audit logs with criteria ${JSON.stringify(criteria)}`)

  const page = criteria.page || 1
  const perPage = criteria.perPage || 50
<<<<<<< HEAD
  const AuditTable = models['AuditLog']
  let results = []
  let query = null

  // atleast one of these fields must be present for the compulsory equality check for dynamoose query function
  if (!criteria.id && !criteria.challengeId) {
    throw new errors.BadRequestError('You should pass at least one of challengeId or id in params')
  }

  // equality filters
  if (criteria.challengeId) query = AuditTable.query('challengeId').eq(criteria.challengeId)
  if (criteria.id) query = query ? query.and().filter('id').eq(criteria.id) : AuditTable.query('id').eq(criteria.id)

  // range filters
  if (criteria.createdDateStart && criteria.createdDateEnd) {
    if (criteria.createdDateEnd.getTime() < criteria.createdDateStart.getTime()) {
      throw new errors.BadRequestError('createdDateEnd param should be greater than or equal to createdDateStart')
    }
    query = query.and().filter('created').between(criteria.createdDateStart, criteria.createdDateEnd)
  } else if (criteria.createdDateStart) {
    query = query.and().filter('created').ge(criteria.createdDateStart)
  } else if (criteria.createdDateEnd) {
    query = query.and().filter('created').le(criteria.createdDateEnd)
  }

  results = await query.all().exec()

  // we can't execute case insensitive matches directly on dynamodb.
  // hence filtering after fetching the data
  // case insensitive exact matches
  if (criteria.createdBy) results = _.filter(results, res => res.createdBy.toLowerCase() === criteria.createdBy.toLowerCase())

  // case insensitive partial matches
  if (criteria.fieldName) results = _.filter(results, res => helper.partialMatch(criteria.fieldName, res.fieldName))
  if (criteria.oldValue) results = _.filter(results, res => helper.partialMatch(criteria.oldValue, res.oldValue))
  if (criteria.newValue) results = _.filter(results, res => helper.partialMatch(criteria.newValue, res.newValue))
=======
  let records = await helper.scanAll('AuditLog')
  // TODO this needs to be in ES
  if (criteria.fieldName) records = _.filter(records, e => helper.partialMatch(criteria.fieldName, e.fieldName))
  if (criteria.createdDateStart) records = _.filter(records, e => criteria.createdDateStart.getTime() <= e.created.getTime())
  if (criteria.createdDateEnd) records = _.filter(records, e => criteria.createdDateEnd.getTime() <= e.created.getTime())
  if (criteria.challengeId) records = _.filter(records, e => criteria.challengeId === e.challengeId)
  if (criteria.createdBy) records = _.filter(records, e => criteria.createdBy.toLowerCase() === e.createdBy.toLowerCase())
>>>>>>> 1249f141

  const total = results.length
  const result = results.slice((page - 1) * perPage, page * perPage)

  logger.info(`querying audit logs complete totalCount:${total} currentPageCount:${result.length}`)
  return { total, page, perPage, result }
}

searchAuditLogs.schema = {
  criteria: Joi.object().keys({
    page: Joi.page(),
    perPage: Joi.perPage(),
    challengeId: Joi.string(),
    fieldName: Joi.string(),
    createdDateStart: Joi.date(),
    createdDateEnd: Joi.date(),
    createdBy: Joi.string(),
    id: Joi.string(),
    oldValue: Joi.string(),
    newValue: Joi.string()
  })
}

module.exports = {
  searchAuditLogs
}

// logger.buildService(module.exports)<|MERGE_RESOLUTION|>--- conflicted
+++ resolved
@@ -5,13 +5,9 @@
 const _ = require('lodash')
 const Joi = require('joi')
 const helper = require('../common/helper')
-<<<<<<< HEAD
 const logger = require('../common/logger')
 const models = require('../models')
 const errors = require('../common/errors')
-=======
-// const logger = require('../common/logger')
->>>>>>> 1249f141
 
 /**
  * Search audit logs
@@ -23,7 +19,7 @@
 
   const page = criteria.page || 1
   const perPage = criteria.perPage || 50
-<<<<<<< HEAD
+
   const AuditTable = models['AuditLog']
   let results = []
   let query = null
@@ -60,15 +56,6 @@
   if (criteria.fieldName) results = _.filter(results, res => helper.partialMatch(criteria.fieldName, res.fieldName))
   if (criteria.oldValue) results = _.filter(results, res => helper.partialMatch(criteria.oldValue, res.oldValue))
   if (criteria.newValue) results = _.filter(results, res => helper.partialMatch(criteria.newValue, res.newValue))
-=======
-  let records = await helper.scanAll('AuditLog')
-  // TODO this needs to be in ES
-  if (criteria.fieldName) records = _.filter(records, e => helper.partialMatch(criteria.fieldName, e.fieldName))
-  if (criteria.createdDateStart) records = _.filter(records, e => criteria.createdDateStart.getTime() <= e.created.getTime())
-  if (criteria.createdDateEnd) records = _.filter(records, e => criteria.createdDateEnd.getTime() <= e.created.getTime())
-  if (criteria.challengeId) records = _.filter(records, e => criteria.challengeId === e.challengeId)
-  if (criteria.createdBy) records = _.filter(records, e => criteria.createdBy.toLowerCase() === e.createdBy.toLowerCase())
->>>>>>> 1249f141
 
   const total = results.length
   const result = results.slice((page - 1) * perPage, page * perPage)
@@ -96,4 +83,4 @@
   searchAuditLogs
 }
 
-// logger.buildService(module.exports)+logger.decorateWithValidators(module.exports)