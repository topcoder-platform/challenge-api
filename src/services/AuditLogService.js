--- conflicted
+++ resolved
@@ -6,11 +6,8 @@
 const Joi = require('joi')
 const helper = require('../common/helper')
 const logger = require('../common/logger')
-<<<<<<< HEAD
 const models = require('../models')
 const errors = require('../common/errors')
-=======
->>>>>>> 30b773dc
 
 /**
  * Search audit logs
@@ -22,7 +19,6 @@
 
   const page = criteria.page || 1
   const perPage = criteria.perPage || 50
-<<<<<<< HEAD
   const AuditTable = models['AuditLog']
   let results = []
   let query = null
@@ -59,15 +55,6 @@
   if (criteria.fieldName) results = _.filter(results, res => helper.partialMatch(criteria.fieldName, res.fieldName))
   if (criteria.oldValue) results = _.filter(results, res => helper.partialMatch(criteria.oldValue, res.oldValue))
   if (criteria.newValue) results = _.filter(results, res => helper.partialMatch(criteria.newValue, res.newValue))
-=======
-  let records = await helper.scan('AuditLog')
-  // TODO this needs to be in ES
-  if (criteria.fieldName) records = _.filter(records, e => helper.partialMatch(criteria.fieldName, e.fieldName))
-  if (criteria.createdDateStart) records = _.filter(records, e => criteria.createdDateStart.getTime() <= e.created.getTime())
-  if (criteria.createdDateEnd) records = _.filter(records, e => criteria.createdDateEnd.getTime() >= e.created.getTime())
-  if (criteria.challengeId) records = _.filter(records, e => criteria.challengeId === e.challengeId)
-  if (criteria.createdBy) records = _.filter(records, e => criteria.createdBy.toLowerCase() === e.createdBy.toLowerCase())
->>>>>>> 30b773dc
 
   const total = results.length
   const result = results.slice((page - 1) * perPage, page * perPage)
@@ -95,9 +82,4 @@
   searchAuditLogs
 }
 
-<<<<<<< HEAD
-logger.decorateWithValidators(module.exports)
-// logger.buildService(module.exports)
-=======
-logger.decorateWithValidators(module.exports)
->>>>>>> 30b773dc
+logger.decorateWithValidators(module.exports)