--- conflicted
+++ resolved
@@ -54,16 +54,8 @@
  * @returns {Object} the created phase
  */
 async function createPhase(phase) {
-<<<<<<< HEAD
   const { items: existingByName } = await phaseDomain.scan({ criteria: getScanCriteria({ name: phase.name }) })
   if (existingByName.length > 0) throw new errors.ConflictError(`Phase with name ${phase.name} already exists`)
-=======
-  const { items: existingByName } = await phaseDomain.scan({
-    criteria: getScanCriteria({ name: phase.name }),
-  });
-  if (existingByName.length > 0)
-    throw new errors.ConflictError(`Phase with name ${phase.name} already exists`);
->>>>>>> 41d5bc90
   const ret = await phaseDomain.create(phase);
   // post bus event
   await helper.postBusEvent(constants.Topics.ChallengePhaseCreated, ret);
@@ -105,16 +97,8 @@
   const phase = await getPhase(phaseId);
 
   if (data.name && data.name.toLowerCase() !== phase.name.toLowerCase()) {
-<<<<<<< HEAD
     const { items: existingByName } = await phaseDomain.scan({ criteria: getScanCriteria({ name: phase.name }) })
     if (existingByName.length > 0) throw new errors.ConflictError(`Phase with name ${phase.name} already exists`)
-=======
-    const { items: existingByName } = await phaseDomain.scan({
-      criteria: getScanCriteria({ name: phase.name }),
-    });
-    if (existingByName.length > 0)
-      throw new errors.ConflictError(`Phase with name ${phase.name} already exists`);
->>>>>>> 41d5bc90
   }
 
   if (isFull) {
