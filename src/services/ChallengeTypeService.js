/**
 * This service provides operations of challenge tracks.
 */

const { GRPC_CHALLENGE_SERVER_HOST, GRPC_CHALLENGE_SERVER_PORT } = process.env;

const {
  DomainHelper: { getLookupCriteria, getScanCriteria },
} = require("@topcoder-framework/lib-common");

const { ChallengeTypeDomain } = require("@topcoder-framework/domain-challenge");

const _ = require("lodash");
const Joi = require("joi");
const helper = require("../common/helper");
const constants = require("../../app-constants");
const errors = require("../common/errors");

const challengeTypeDomain = new ChallengeTypeDomain(
  GRPC_CHALLENGE_SERVER_HOST,
  GRPC_CHALLENGE_SERVER_PORT
);

/**
 * Search challenge types
 * @param {Object} criteria the search criteria
 * @returns {Object} the search result
 */
async function searchChallengeTypes(criteria) {
  // TODO - move this to ES
  let records = helper.getFromInternalCache("ChallengeType");
  if (records == null) {
    const { items } = await challengeTypeDomain.scan({ scanCriteria: getScanCriteria() })
    records = items
    helper.setToInternalCache("ChallengeType", records);
  }
  const page = criteria.page || 1;
  const perPage = criteria.perPage || 50;

  if (criteria.name) records = _.filter(records, (e) => helper.partialMatch(criteria.name, e.name));
  if (criteria.description)
    records = _.filter(records, (e) => helper.partialMatch(criteria.description, e.description));
  if (criteria.abbreviation)
    records = _.filter(records, (e) => helper.partialMatch(criteria.abbreviation, e.abbreviation));
  if (!_.isUndefined(criteria.isActive))
    records = _.filter(records, (e) => e.isActive === (criteria.isActive === "true"));
  if (!_.isUndefined(criteria.isTask))
    records = _.filter(records, (e) => e.isTask === (criteria.isTask === "true"));

  const total = records.length;
  const result = records.slice((page - 1) * perPage, page * perPage);

  return { total, page, perPage, result };
}

searchChallengeTypes.schema = {
  criteria: Joi.object().keys({
    page: Joi.page(),
    perPage: Joi.number().integer().min(1).max(100).default(100),
    name: Joi.string(),
    description: Joi.string(),
    isActive: Joi.boolean(),
    isTask: Joi.boolean().default(false),
    abbreviation: Joi.string(),
  }),
};

/**
 * Create challenge type.
 * @param {Object} type the challenge type to created
 * @returns {Object} the created challenge type
 */
async function createChallengeType(type) {
  const { items: existingByName } = await challengeTypeDomain.scan({ scanCriteria: getScanCriteria({ name: type.name }) })
  if (existingByName.length > 0) throw new errors.ConflictError(`Challenge Type with name ${type.name} already exists`)
  const { items: existingByAbbr } = await challengeTypeDomain.scan({ scanCriteria: getScanCriteria({ abbreviation: type.abbreviation }) })
  if (existingByAbbr.length > 0) throw new errors.ConflictError(`Challenge Type with abbreviation ${type.abbreviation} already exists`)
  const ret = await challengeTypeDomain.create(type)
  // post bus event
  // await helper.postBusEvent(constants.Topics.ChallengeTypeCreated, ret);
  return ret;
}

createChallengeType.schema = {
  type: Joi.object()
    .keys({
      name: Joi.string().required(),
      description: Joi.string(),
      isActive: Joi.boolean().required(),
      isTask: Joi.boolean().default(false),
      abbreviation: Joi.string().required(),
    })
    .required(),
};

/**
 * Get challenge type.
 * @param {String} id the challenge type id
 * @returns {Object} the challenge type with given id
 */
async function getChallengeType(id) {
  return challengeTypeDomain.lookup(getLookupCriteria("id", id));
}

getChallengeType.schema = {
  id: Joi.id(),
};

/**
 * Fully update challenge type.
 * @param {String} id the challenge type id
 * @param {Object} data the challenge type data to be updated
 * @returns {Object} the updated challenge type
 */
async function fullyUpdateChallengeType(id, data) {
  const type = await getChallengeType(id);
  if (type.name.toLowerCase() !== data.name.toLowerCase()) {
    const { items: existingByName } = await challengeTypeDomain.scan({ scanCriteria: getScanCriteria({ name: data.name }) })
    if (existingByName.length > 0) throw new errors.ConflictError(`Challenge Type with name ${data.name} already exists`)
  }
  if (type.abbreviation.toLowerCase() !== data.abbreviation.toLowerCase()) {
    const { items: existingByAbbr } = await challengeTypeDomain.scan({ scanCriteria: getScanCriteria({ abbreviation: data.abbreviation }) })
    if (existingByAbbr.length > 0) throw new errors.ConflictError(`Challenge Type with abbreviation ${data.abbreviation} already exists`)
  }
  if (_.isUndefined(data.description)) {
    type.description = undefined;
  }
  const { items } = await challengeTypeDomain.update({
    filterCriteria: getScanCriteria({ id }),
    updateInput: data
  });
  // post bus event
  await helper.postBusEvent(constants.Topics.ChallengeTypeUpdated, items[0]);
  return items[0];
}

fullyUpdateChallengeType.schema = {
  id: Joi.id(),
  data: Joi.object()
    .keys({
      name: Joi.string().required(),
      description: Joi.string(),
      isActive: Joi.boolean().required(),
      isTask: Joi.boolean().default(false),
      abbreviation: Joi.string().required(),
    })
    .required(),
};

/**
 * Partially update challenge type.
 * @param {String} id the challenge type id
 * @param {Object} data the challenge type data to be updated
 * @returns {Object} the updated challenge type
 */
async function partiallyUpdateChallengeType(id, data) {
  const type = await getChallengeType(id)
  if (data.name && type.name.toLowerCase() !== data.name.toLowerCase()) {
    const { items: existingByName } = await challengeTypeDomain.scan({ scanCriteria: getScanCriteria({ name: data.name }) })
    if (existingByName.length > 0) throw new errors.ConflictError(`Challenge Type with name ${data.name} already exists`)
  }
  if (
    data.abbreviation &&
    type.abbreviation.toLowerCase() !== data.abbreviation.toLowerCase()
  ) {
    const { items: existingByAbbr } = await challengeTypeDomain.scan({ scanCriteria: getScanCriteria({ abbreviation: data.abbreviation }) })
    if (existingByAbbr.length > 0) throw new errors.ConflictError(`Challenge Type with abbreviation ${data.abbreviation} already exists`)
  }
  const { items } = await challengeTypeDomain.update({
    filterCriteria: getScanCriteria({ id }),
    updateInput: _.extend(type, data)
  });
  // post bus event
  await helper.postBusEvent(
    constants.Topics.ChallengeTypeUpdated,
    _.assignIn({ id }, data)
  );
  return items[0];
}

partiallyUpdateChallengeType.schema = {
  id: Joi.id(),
  data: Joi.object()
    .keys({
      name: Joi.string(),
      description: Joi.string(),
      isActive: Joi.boolean(),
      isTask: Joi.boolean().default(false),
      abbreviation: Joi.string(),
    })
    .required(),
};

/**
 * Delete challenge type.
 * @param {String} id the challenge type id
 * @returns {Object} the deleted challenge type
 */
async function deleteChallengeType (id) {
  const ret = await helper.getById('ChallengeType', id)
  await ret.delete()
  // post bus event
  await helper.postBusEvent(constants.Topics.ChallengeTypeDeleted, ret)
  return ret
}

deleteChallengeType.schema = {
  id: Joi.id()
}

module.exports = {
  searchChallengeTypes,
  createChallengeType,
  getChallengeType,
  fullyUpdateChallengeType,
  partiallyUpdateChallengeType,
<<<<<<< HEAD
};

// logger.buildService(module.exports, {
//   tracing: {
//     enabled: true
//   }
// })
=======
  deleteChallengeType
}

// logger.buildService(module.exports)
>>>>>>> 37e9d505
<|MERGE_RESOLUTION|>--- conflicted
+++ resolved
@@ -30,8 +30,8 @@
   // TODO - move this to ES
   let records = helper.getFromInternalCache("ChallengeType");
   if (records == null) {
-    const { items } = await challengeTypeDomain.scan({ scanCriteria: getScanCriteria() })
-    records = items
+    const { items } = await challengeTypeDomain.scan({ scanCriteria: getScanCriteria() });
+    records = items;
     helper.setToInternalCache("ChallengeType", records);
   }
   const page = criteria.page || 1;
@@ -71,11 +71,19 @@
  * @returns {Object} the created challenge type
  */
 async function createChallengeType(type) {
-  const { items: existingByName } = await challengeTypeDomain.scan({ scanCriteria: getScanCriteria({ name: type.name }) })
-  if (existingByName.length > 0) throw new errors.ConflictError(`Challenge Type with name ${type.name} already exists`)
-  const { items: existingByAbbr } = await challengeTypeDomain.scan({ scanCriteria: getScanCriteria({ abbreviation: type.abbreviation }) })
-  if (existingByAbbr.length > 0) throw new errors.ConflictError(`Challenge Type with abbreviation ${type.abbreviation} already exists`)
-  const ret = await challengeTypeDomain.create(type)
+  const { items: existingByName } = await challengeTypeDomain.scan({
+    scanCriteria: getScanCriteria({ name: type.name }),
+  });
+  if (existingByName.length > 0)
+    throw new errors.ConflictError(`Challenge Type with name ${type.name} already exists`);
+  const { items: existingByAbbr } = await challengeTypeDomain.scan({
+    scanCriteria: getScanCriteria({ abbreviation: type.abbreviation }),
+  });
+  if (existingByAbbr.length > 0)
+    throw new errors.ConflictError(
+      `Challenge Type with abbreviation ${type.abbreviation} already exists`
+    );
+  const ret = await challengeTypeDomain.create(type);
   // post bus event
   // await helper.postBusEvent(constants.Topics.ChallengeTypeCreated, ret);
   return ret;
@@ -115,19 +123,27 @@
 async function fullyUpdateChallengeType(id, data) {
   const type = await getChallengeType(id);
   if (type.name.toLowerCase() !== data.name.toLowerCase()) {
-    const { items: existingByName } = await challengeTypeDomain.scan({ scanCriteria: getScanCriteria({ name: data.name }) })
-    if (existingByName.length > 0) throw new errors.ConflictError(`Challenge Type with name ${data.name} already exists`)
+    const { items: existingByName } = await challengeTypeDomain.scan({
+      scanCriteria: getScanCriteria({ name: data.name }),
+    });
+    if (existingByName.length > 0)
+      throw new errors.ConflictError(`Challenge Type with name ${data.name} already exists`);
   }
   if (type.abbreviation.toLowerCase() !== data.abbreviation.toLowerCase()) {
-    const { items: existingByAbbr } = await challengeTypeDomain.scan({ scanCriteria: getScanCriteria({ abbreviation: data.abbreviation }) })
-    if (existingByAbbr.length > 0) throw new errors.ConflictError(`Challenge Type with abbreviation ${data.abbreviation} already exists`)
+    const { items: existingByAbbr } = await challengeTypeDomain.scan({
+      scanCriteria: getScanCriteria({ abbreviation: data.abbreviation }),
+    });
+    if (existingByAbbr.length > 0)
+      throw new errors.ConflictError(
+        `Challenge Type with abbreviation ${data.abbreviation} already exists`
+      );
   }
   if (_.isUndefined(data.description)) {
     type.description = undefined;
   }
   const { items } = await challengeTypeDomain.update({
     filterCriteria: getScanCriteria({ id }),
-    updateInput: data
+    updateInput: data,
   });
   // post bus event
   await helper.postBusEvent(constants.Topics.ChallengeTypeUpdated, items[0]);
@@ -154,27 +170,29 @@
  * @returns {Object} the updated challenge type
  */
 async function partiallyUpdateChallengeType(id, data) {
-  const type = await getChallengeType(id)
+  const type = await getChallengeType(id);
   if (data.name && type.name.toLowerCase() !== data.name.toLowerCase()) {
-    const { items: existingByName } = await challengeTypeDomain.scan({ scanCriteria: getScanCriteria({ name: data.name }) })
-    if (existingByName.length > 0) throw new errors.ConflictError(`Challenge Type with name ${data.name} already exists`)
-  }
-  if (
-    data.abbreviation &&
-    type.abbreviation.toLowerCase() !== data.abbreviation.toLowerCase()
-  ) {
-    const { items: existingByAbbr } = await challengeTypeDomain.scan({ scanCriteria: getScanCriteria({ abbreviation: data.abbreviation }) })
-    if (existingByAbbr.length > 0) throw new errors.ConflictError(`Challenge Type with abbreviation ${data.abbreviation} already exists`)
+    const { items: existingByName } = await challengeTypeDomain.scan({
+      scanCriteria: getScanCriteria({ name: data.name }),
+    });
+    if (existingByName.length > 0)
+      throw new errors.ConflictError(`Challenge Type with name ${data.name} already exists`);
+  }
+  if (data.abbreviation && type.abbreviation.toLowerCase() !== data.abbreviation.toLowerCase()) {
+    const { items: existingByAbbr } = await challengeTypeDomain.scan({
+      scanCriteria: getScanCriteria({ abbreviation: data.abbreviation }),
+    });
+    if (existingByAbbr.length > 0)
+      throw new errors.ConflictError(
+        `Challenge Type with abbreviation ${data.abbreviation} already exists`
+      );
   }
   const { items } = await challengeTypeDomain.update({
     filterCriteria: getScanCriteria({ id }),
-    updateInput: _.extend(type, data)
-  });
-  // post bus event
-  await helper.postBusEvent(
-    constants.Topics.ChallengeTypeUpdated,
-    _.assignIn({ id }, data)
-  );
+    updateInput: _.extend(type, data),
+  });
+  // post bus event
+  await helper.postBusEvent(constants.Topics.ChallengeTypeUpdated, _.assignIn({ id }, data));
   return items[0];
 }
 
@@ -196,17 +214,17 @@
  * @param {String} id the challenge type id
  * @returns {Object} the deleted challenge type
  */
-async function deleteChallengeType (id) {
-  const ret = await helper.getById('ChallengeType', id)
-  await ret.delete()
-  // post bus event
-  await helper.postBusEvent(constants.Topics.ChallengeTypeDeleted, ret)
-  return ret
+async function deleteChallengeType(id) {
+  const ret = await helper.getById("ChallengeType", id);
+  await ret.delete();
+  // post bus event
+  await helper.postBusEvent(constants.Topics.ChallengeTypeDeleted, ret);
+  return ret;
 }
 
 deleteChallengeType.schema = {
-  id: Joi.id()
-}
+  id: Joi.id(),
+};
 
 module.exports = {
   searchChallengeTypes,
@@ -214,17 +232,10 @@
   getChallengeType,
   fullyUpdateChallengeType,
   partiallyUpdateChallengeType,
-<<<<<<< HEAD
 };
 
 // logger.buildService(module.exports, {
 //   tracing: {
 //     enabled: true
 //   }
-// })
-=======
-  deleteChallengeType
-}
-
-// logger.buildService(module.exports)
->>>>>>> 37e9d505
+// })