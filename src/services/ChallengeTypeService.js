/**
 * This service provides operations of challenge tracks.
 */

const _ = require('lodash')
const Joi = require('joi')
const uuid = require('uuid/v4')
const helper = require('../common/helper')
const config = require('config')
const logger = require('tc-framework').logger(config)
const constants = require('../../app-constants')

/**
 * Search challenge types
 * @param {Object} criteria the search criteria
 * @returns {Object} the search result
 */
async function searchChallengeTypes (criteria) {
  const span = await logger.startSpan('ChallengeTypeService.searchChallengeTracks')
  // TODO - move this to ES
  let records = helper.getFromInternalCache('ChallengeType')
  if (records == null) {
    records = await helper.scanAll('ChallengeType')
    helper.setToInternalCache('ChallengeType', records)
  }
  const page = criteria.page || 1
  const perPage = criteria.perPage || 50

  if (criteria.name) records = _.filter(records, e => helper.partialMatch(criteria.name, e.name))
  if (criteria.description) records = _.filter(records, e => helper.partialMatch(criteria.description, e.description))
  if (criteria.abbreviation) records = _.filter(records, e => helper.partialMatch(criteria.abbreviation, e.abbreviation))
  if (!_.isUndefined(criteria.isActive)) records = _.filter(records, e => (e.isActive === (criteria.isActive === 'true')))
  if (!_.isUndefined(criteria.isTask)) records = _.filter(records, e => (e.isTask === (criteria.isTask === 'true')))

  const total = records.length
  const result = records.slice((page - 1) * perPage, page * perPage)

  await logger.endSpan(span)
  return { total, page, perPage, result }
}

searchChallengeTypes.schema = {
  criteria: Joi.object().keys({
    page: Joi.page(),
    perPage: Joi.number().integer().min(1).max(100).default(100),
    name: Joi.string(),
    description: Joi.string(),
    isActive: Joi.boolean(),
    isTask: Joi.boolean().default(false),
    abbreviation: Joi.string()
  })
}

/**
 * Create challenge type.
 * @param {Object} type the challenge type to created
 * @returns {Object} the created challenge type
 */
async function createChallengeType (type) {
  const span = await logger.startSpan('ChallengeTypeService.createChallengeType')
  await helper.validateDuplicate('ChallengeType', 'name', type.name)
  await helper.validateDuplicate('ChallengeType', 'abbreviation', type.abbreviation)
  const ret = await helper.create('ChallengeType', _.assign({ id: uuid() }, type))
  // post bus event
  await helper.postBusEvent(constants.Topics.ChallengeTypeCreated, ret)
  await logger.endSpan(span)
  return ret
}

createChallengeType.schema = {
  type: Joi.object().keys({
    name: Joi.string().required(),
    description: Joi.string(),
    isActive: Joi.boolean().required(),
    isTask: Joi.boolean().default(false),
    abbreviation: Joi.string().required()
  }).required()
}

/**
 * Get challenge type.
 * @param {String} id the challenge type id
 * @returns {Object} the challenge type with given id
 */
async function getChallengeType (id) {
  const span = await logger.startSpan('ChallengeTypeService.getChallengeType')
  const ret = await helper.getById('ChallengeType', id)
  await logger.endSpan(span)
  return ret
}

getChallengeType.schema = {
  id: Joi.id()
}

/**
 * Fully update challenge type.
 * @param {String} id the challenge type id
 * @param {Object} data the challenge type data to be updated
 * @returns {Object} the updated challenge type
 */
async function fullyUpdateChallengeType (id, data) {
  const span = await logger.startSpan('ChallengeTypeService.fullyUpdateChallengeType')
  const type = await helper.getById('ChallengeType', id)
  if (type.name.toLowerCase() !== data.name.toLowerCase()) {
    await helper.validateDuplicate('ChallengeType', 'name', data.name)
  }
  if (type.abbreviation.toLowerCase() !== data.abbreviation.toLowerCase()) {
    await helper.validateDuplicate('ChallengeType', 'abbreviation', data.abbreviation)
  }
  if (_.isUndefined(data.description)) {
    type.description = undefined
  }
  const ret = await helper.update(type, data)
  // post bus event
  await helper.postBusEvent(constants.Topics.ChallengeTypeUpdated, ret)
  await logger.endSpan(span)
  return ret
}

fullyUpdateChallengeType.schema = {
  id: Joi.id(),
  data: Joi.object().keys({
    name: Joi.string().required(),
    description: Joi.string(),
    isActive: Joi.boolean().required(),
    isTask: Joi.boolean().default(false),
    abbreviation: Joi.string().required()
  }).required()
}

/**
 * Partially update challenge type.
 * @param {String} id the challenge type id
 * @param {Object} data the challenge type data to be updated
 * @returns {Object} the updated challenge type
 */
async function partiallyUpdateChallengeType (id, data) {
  const span = await logger.startSpan('ChallengeTypeService.partiallyUpdateChallengeType')
  const type = await helper.getById('ChallengeType', id)
  if (data.name && type.name.toLowerCase() !== data.name.toLowerCase()) {
    await helper.validateDuplicate('ChallengeType', 'name', data.name)
  }
  if (data.abbreviation && type.abbreviation.toLowerCase() !== data.abbreviation.toLowerCase()) {
    await helper.validateDuplicate('ChallengeType', 'abbreviation', data.abbreviation)
  }
  const ret = await helper.update(type, data)
  // post bus event
  await helper.postBusEvent(constants.Topics.ChallengeTypeUpdated, _.assignIn({ id }, data))
  await logger.endSpan(span)
  return ret
}

partiallyUpdateChallengeType.schema = {
  id: Joi.id(),
  data: Joi.object().keys({
    name: Joi.string(),
    description: Joi.string(),
    isActive: Joi.boolean(),
    isTask: Joi.boolean().default(false),
    abbreviation: Joi.string()
  }).required()
}

/**
 * Delete challenge type.
 * @param {String} id the challenge type id
 * @returns {Object} the deleted challenge type
 */
async function deleteChallengeType (id) {
<<<<<<< HEAD
  const span = await logger.startSpan('ChallengeTypeService.deleteChallengeType')
=======
>>>>>>> 22be7b88
  const ret = await helper.getById('ChallengeType', id)
  await ret.delete()
  // post bus event
  await helper.postBusEvent(constants.Topics.ChallengeTypeDeleted, ret)
<<<<<<< HEAD
  await logger.endSpan(span)
=======
>>>>>>> 22be7b88
  return ret
}

deleteChallengeType.schema = {
  id: Joi.id()
}

module.exports = {
  searchChallengeTypes,
  createChallengeType,
  getChallengeType,
  fullyUpdateChallengeType,
  partiallyUpdateChallengeType,
  deleteChallengeType
}

// logger.buildService(module.exports)<|MERGE_RESOLUTION|>--- conflicted
+++ resolved
@@ -168,18 +168,10 @@
  * @returns {Object} the deleted challenge type
  */
 async function deleteChallengeType (id) {
-<<<<<<< HEAD
-  const span = await logger.startSpan('ChallengeTypeService.deleteChallengeType')
-=======
->>>>>>> 22be7b88
   const ret = await helper.getById('ChallengeType', id)
   await ret.delete()
   // post bus event
   await helper.postBusEvent(constants.Topics.ChallengeTypeDeleted, ret)
-<<<<<<< HEAD
-  await logger.endSpan(span)
-=======
->>>>>>> 22be7b88
   return ret
 }
 
