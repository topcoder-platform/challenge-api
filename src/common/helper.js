/**
 * This file defines helper methods
 */
const Joi = require("joi");
const _ = require("lodash");
const querystring = require("querystring");
const constants = require("../../app-constants");
const models = require("../models");
const errors = require("./errors");
const util = require("util");
const AWS = require("aws-sdk");
const config = require("config");
const axios = require("axios");
const axiosRetry = require("axios-retry");
const busApi = require("topcoder-bus-api-wrapper");
const NodeCache = require("node-cache");
const HttpStatus = require("http-status-codes");
const xss = require("xss");
const logger = require("./logger");

const { Client: ESClient } = require("@opensearch-project/opensearch");

const projectHelper = require("./project-helper");
const m2mHelper = require("./m2m-helper");
const { hasAdminRole } = require("./role-helper");

// Bus API Client
let busApiClient;

// Elasticsearch client
let esClient;

// validate ES refresh method
validateESRefreshMethod(config.ES.ES_REFRESH);

AWS.config.update({
  s3: config.AMAZON.S3_API_VERSION,
  // accessKeyId: config.AMAZON.AWS_ACCESS_KEY_ID,
  // secretAccessKey: config.AMAZON.AWS_SECRET_ACCESS_KEY,
  region: config.AMAZON.AWS_REGION,
});
const s3 = new AWS.S3();

/**
 * Wrap async function to standard express function
 * @param {Function} fn the async function
 * @returns {Function} the wrapped function
 */
function wrapExpress(fn) {
  return function (req, res, next) {
    fn(req, res, next).catch(next);
  };
}

// Internal cache
const internalCache = new NodeCache({ stdTTL: config.INTERNAL_CACHE_TTL });

/**
 * Wrap all functions from object
 * @param obj the object (controller exports)
 * @returns {Object|Array} the wrapped object
 */
function autoWrapExpress(obj) {
  if (_.isArray(obj)) {
    return obj.map(autoWrapExpress);
  }
  if (_.isFunction(obj)) {
    if (obj.constructor.name === "AsyncFunction") {
      return wrapExpress(obj);
    }
    return obj;
  }
  _.each(obj, (value, key) => {
    obj[key] = autoWrapExpress(value);
  });
  return obj;
}

/**
 * Get link for a given page.
 * @param {Object} req the HTTP request
 * @param {Number} page the page number
 * @returns {String} link for the page
 */
function getPageLink(req, page) {
  const q = _.assignIn({}, req.query, { page });
  return `${config.API_BASE_URL}${req.path}?${querystring.stringify(q)}`;
}

/**
 * Set HTTP response headers from result.
 * @param {Object} req the HTTP request
 * @param {Object} res the HTTP response
 * @param {Object} result the operation result
 */
function setResHeaders(req, res, result) {
  const totalPages = Math.ceil(result.total / result.perPage);
  if (parseInt(result.page, 10) > 1) {
    res.set("X-Prev-Page", parseInt(result.page, 10) - 1);
  }
  if (parseInt(result.page, 10) < totalPages) {
    res.set("X-Next-Page", parseInt(result.page, 10) + 1);
  }
  res.set("X-Page", parseInt(result.page, 10));
  res.set("X-Per-Page", result.perPage);
  res.set("X-Total", result.total);
  res.set("X-Total-Pages", totalPages);
  // set Link header
  if (totalPages > 0) {
    let link = `<${getPageLink(req, 1)}>; rel="first", <${getPageLink(
      req,
      totalPages
    )}>; rel="last"`;
    if (parseInt(result.page, 10) > 1) {
      link += `, <${getPageLink(req, parseInt(result.page, 10) - 1)}>; rel="prev"`;
    }
    if (parseInt(result.page, 10) < totalPages) {
      link += `, <${getPageLink(req, parseInt(result.page, 10) + 1)}>; rel="next"`;
    }
    res.set("Link", link);
  }
}

/**
 * Remove invalid properties from the object and hide long arrays
 * @param {Object} obj the object
 * @returns {Object} the new object with removed properties
 * @private
 */
function _sanitizeObject(obj) {
  try {
    return JSON.parse(
      JSON.stringify(obj, (name, value) => {
        if (_.isArray(value) && value.length > 30) {
          return `Array(${value.length})`;
        }
        return value;
      })
    );
  } catch (e) {
    return obj;
  }
}

/**
 * Convert the object into user-friendly string which is used in error message.
 * @param {Object} obj the object
 * @returns {String} the string value
 */
function toString(obj) {
  return util.inspect(_sanitizeObject(obj), { breakLength: Infinity });
}

/**
 * Check if exists.
 *
 * @param {Array} source the array in which to search for the term
 * @param {Array | String} term the term to search
 */
function checkIfExists(source, term) {
  let terms;

  if (!_.isArray(source)) {
    throw new Error("Source argument should be an array");
  }

  source = source.map((s) => s.toLowerCase());

  if (_.isString(term)) {
    terms = term.toLowerCase().split(" ");
  } else if (_.isArray(term)) {
    terms = term.map((t) => t.toLowerCase());
  } else {
    throw new Error("Term argument should be either a string or an array");
  }

  for (let i = 0; i < terms.length; i++) {
    if (source.includes(terms[i])) {
      return true;
    }
  }

  return false;
}

/**
 * Get Data by model id
 * @param {String} modelName The dynamoose model name
 * @param {String} id The id value
 * @returns {Promise<void>}
 */
async function getById(modelName, id) {
  return new Promise((resolve, reject) => {
    models[modelName]
      .query("id")
      .eq(id)
      .exec((err, result) => {
        if (err) {
          console.log("rejecting error", err);
          return reject(err);
        }
        if (result.length > 0) {
          return resolve(result[0]);
        } else {
          return reject(new errors.NotFoundError(`${modelName} with id: ${id} doesn't exist`));
        }
      });
  });
}

/**
 * Get Data by model ids
 * @param {String} modelName The dynamoose model name
 * @param {Array} ids The ids
 * @returns {Promise<Array>} the found entities
 */
async function getByIds(modelName, ids) {
  const entities = [];
  const theIds = ids || [];
  for (const id of theIds) {
    entities.push(await getById(modelName, id));
  }
  return entities;
}

/**
 * Validate the data to ensure no duplication
 * @param {Object} modelName The dynamoose model name
 * @param {String} name The attribute name of dynamoose model
 * @param {String} value The attribute value to be validated
 * @returns {Promise<void>}
 */
async function validateDuplicate(modelName, name, value) {
  const list = await scan(modelName);
  for (let i = 0; i < list.length; i++) {
    if (list[i][name] && String(list[i][name]).toLowerCase() === String(value).toLowerCase()) {
      throw new errors.ConflictError(`${modelName} with ${name}: ${value} already exist`);
    }
  }
}

/**
 * Create item in database
 * @param {Object} modelName The dynamoose model name
 * @param {Object} data The create data object
 * @returns {Promise<void>}
 */
async function create(modelName, data) {
  return new Promise((resolve, reject) => {
    const dbItem = new models[modelName](data);
    dbItem.save((err) => {
      if (err) {
        return reject(err);
      } else {
        return resolve(dbItem);
      }
    });
  });
}

/**
 * Update item in database
 * @param {Object} dbItem The Dynamo database item
 * @param {Object} data The updated data object
 * @returns {Promise<void>}
 */
async function update(dbItem, data) {
  Object.keys(data).forEach((key) => {
    dbItem[key] = data[key];
  });
  return new Promise((resolve, reject) => {
    dbItem.save((err) => {
      if (err) {
        return reject(err);
      } else {
        return resolve(dbItem);
      }
    });
  });
}

/**
 * Get data collection by scan parameters
 * @param {Object} modelName The dynamoose model name
 * @param {Object} scanParams The scan parameters object
 * @returns {Promise<void>}
 */
async function scan(modelName, scanParams) {
  return new Promise((resolve, reject) => {
    models[modelName].scan(scanParams).exec((err, result) => {
      if (err) {
        return reject(err);
      } else {
        return resolve(result.count === 0 ? [] : result);
      }
    });
  });
}

/**
 * Get all data collection (avoid default page limit of DynamoDB) by scan parameters
 * @param {Object} modelName The dynamoose model name
 * @param {Object} scanParams The scan parameters object
 * @returns {Array}
 */
async function scanAll(modelName, scanParams) {
  let results = await models[modelName].scan(scanParams).exec();
  let lastKey = results.lastKey;
  while (!_.isUndefined(results.lastKey)) {
    const newResult = await models[modelName].scan(scanParams).startAt(lastKey).exec();
    results = [...results, ...newResult];
    lastKey = newResult.lastKey;
  }
  return results;
}

/**
 * Test whether the given value is partially match the filter.
 * @param {String} filter the filter
 * @param {String} value the value to test
 * @returns {Boolean} the match result
 */
function partialMatch(filter, value) {
  if (filter) {
    if (value) {
      const filtered = xss(filter);
      return _.toLower(value).includes(_.toLower(filtered));
    } else {
      return false;
    }
  } else {
    return true;
  }
}

/**
 * Download file from S3
 * @param {String} bucket the bucket name
 * @param {String} key the key name
 * @return {Promise} promise resolved to downloaded data
 */
async function downloadFromFileStack(url) {
  const res = await axios.get(url);
  return {
    data: res.data,
    mimetype: _.get(res, `headers['content-type']`, "application/json"),
  };
}

/**
 * Download file from S3
 * @param {String} bucket the bucket name
 * @param {String} key the key name
 * @return {Promise} promise resolved to downloaded data
 */
async function downloadFromS3(bucket, key) {
  const file = await s3.getObject({ Bucket: bucket, Key: key }).promise();
  return {
    data: file.Body,
    mimetype: file.ContentType,
  };
}

/**
 * Delete file from S3
 * @param {String} bucket the bucket name
 * @param {String} key the key name
 * @return {Promise} promise resolved to deleted data
 */
async function deleteFromS3(bucket, key) {
  return s3.deleteObject({ Bucket: bucket, Key: key }).promise();
}

/**
 * Get challenge resources
 * @param {String} challengeId the challenge id
 * @returns {Promise<Array>} the challenge resources
 */
async function getChallengeResources(challengeId) {
  const token = await m2mHelper.getM2MToken();
  const perPage = 100;
  let page = 1;
  let result = [];
  while (true) {
    const url = `${config.RESOURCES_API_URL}?challengeId=${challengeId}&perPage=${perPage}&page=${page}`;
    const res = await axios.get(url, {
      headers: { Authorization: `Bearer ${token}` },
    });
    if (!res.data || res.data.length === 0) {
      break;
    }
    result = result.concat(res.data);
    page += 1;
    if (res.headers["x-total-pages"] && page > Number(res.headers["x-total-pages"])) {
      break;
    }
  }
  return result;
}

/**
 * Create challenge resources
 * @param {String} challengeId the challenge id
 * @param {String} memberHandle the user's member handle
 * @param {String} roleId the resource role ID to assign
 */
async function createResource(challengeId, memberHandle, roleId) {
  const token = await m2mHelper.getM2MToken();

  const userObj = {
    challengeId,
    memberHandle,
    roleId,
  };
  const url = `${config.RESOURCES_API_URL}`;
  const res = await axios.post(url, userObj, {
    headers: { Authorization: `Bearer ${token}` },
  });
  return res || false;
}

function exponentialDelay(retryNumber = 0) {
  const delay = Math.pow(2, retryNumber) * 200;
  const randomSum = delay * 0.2 * Math.random(); // 0-20% of the delay
  return delay + randomSum;
}

axiosRetry(axios, {
  retries: `${config.AXIOS_RETRIES}`, // number of retries
  retryCondition: (e) => {
    return (
      e.config.url.indexOf("v5/projects") > 0 &&
      (axiosRetry.isNetworkOrIdempotentRequestError(e) ||
        e.response.status === HttpStatus.TOO_MANY_REQUESTS)
    );
  },
  onRetry: (retryCount, error, requestConfig) =>
    logger.info(
      `${error.message} while calling: ${requestConfig.url} - retry count: ${retryCount}`
    ),
  retryDelay: exponentialDelay,
});

/**
 * Create Project
 * @param {String} name The name
 * @param {String} description The description
 * @param {String} type The type
 * @param {String} token The token
 * @returns
 */
async function createSelfServiceProject(name, description, type, token) {
  const projectObj = {
    name,
    description,
    type,
  };
  const url = `${config.PROJECTS_API_URL}`;
  const res = await axios.post(url, projectObj, {
    headers: { Authorization: `Bearer ${token}` },
  });
  return _.get(res, "data.id");
}

/**
 * Get project id by roundId
 * @param {String} roundId the round id
 */
async function getProjectIdByRoundId(roundId) {
  const url = `${config.CHALLENGE_MIGRATION_APP_URL}/getChallengeProjectId/${roundId}`;
  const res = await axios.get(url);
  return _.get(res, "data.projectId");
}

/**
 * Get project payment
 * @param {String} projectId the project id
 */
async function getProjectPayment(projectId) {
  const token = await m2mHelper.getM2MToken();
  const url = `${config.CUSTOMER_PAYMENTS_URL}`;
  const res = await axios.get(url, {
    headers: { Authorization: `Bearer ${token}` },
    params: {
      referenceId: projectId,
      reference: "project",
    },
  });
  const [payment] = res.data;
  return payment;
}

/**
 * Charge payment
 * @param {String} paymentId the payment ID
 */
async function capturePayment(paymentId) {
  const token = await m2mHelper.getM2MToken();
  const url = `${config.CUSTOMER_PAYMENTS_URL}/${paymentId}/charge`;
  logger.info(`Calling: ${url} to capture payment`);
  const res = await axios.patch(url, {}, { headers: { Authorization: `Bearer ${token}` } });
  logger.debug(`Payment API Response: ${JSON.stringify(res.data, null, 2)}`);
  if (res.data.status !== "succeeded") {
    throw new Error(`Failed to charge payment. Current status: ${res.data.status}`);
  }
  return res.data;
}

/**
 * Cancel payment
 * @param {String} paymentId the payment ID
 */
async function cancelPayment(paymentId) {
  const token = await m2mHelper.getM2MToken();
  const url = `${config.CUSTOMER_PAYMENTS_URL}/${paymentId}/cancel`;
  const res = await axios.patch(url, {}, { headers: { Authorization: `Bearer ${token}` } });
  if (res.data.status !== "canceled") {
    throw new Error(`Failed to cancel payment. Current status: ${res.data.status}`);
  }
  return res.data;
}

/**
 * Cancel project
 * @param {String} projectId the project id
 * @param {String} cancelReason the cancel reasonn
 * @param {Object} currentUser the current user
 */
async function cancelProject(projectId, cancelReason, currentUser) {
  let payment = await getProjectPayment(projectId);
  const project = await projectHelper.getProject(projectId, currentUser);
  if (project.status === "cancelled") return; // already canceled
  try {
    payment = await cancelPayment(payment.id);
  } catch (e) {
    logger.debug(`Failed to cancel payment with error: ${e.message}`);
  }
  const token = await m2mHelper.getM2MToken();
  const url = `${config.PROJECTS_API_URL}/${projectId}`;
  await axios.patch(
    url,
    {
      cancelReason,
      status: "cancelled",
      details: {
        ...project.details,
        paymentProvider: config.DEFAULT_PAYMENT_PROVIDER,
        paymentId: payment.id,
        paymentIntentId: payment.paymentIntentId,
        paymentAmount: payment.amount,
        paymentCurrency: payment.currency,
        paymentStatus: payment.status,
      },
    },
    { headers: { Authorization: `Bearer ${token}` } }
  );
}

/**
 * Activate project
 * @param {String} projectId the project id
 * @param {Object} currentUser the current user
 */
async function activateProject(projectId, currentUser, name, description) {
  let payment;
  let project;
  try {
    payment = await getProjectPayment(projectId);
    project = await projectHelper.getProject(projectId, currentUser);
    if (payment.status !== "succeeded") {
      payment = await capturePayment(payment.id);
    }
  } catch (e) {
    logger.debug(e);
    logger.debug(`Failed to charge payment ${payment.id} with error: ${e.message}`);
    await cancelProject(
      projectId,
      `Failed to charge payment ${payment.id} with error: ${e.message}`,
      currentUser
    );
    throw new Error(`Failed to charge payment ${payment.id} with error: ${e.message}`);
  }
  const token = await m2mHelper.getM2MToken();
  const url = `${config.PROJECTS_API_URL}/${projectId}`;
  const res = await axios.patch(
    url,
    {
      name,
      description,
      status: "active",
      details: {
        ...project.details,
        paymentProvider: config.DEFAULT_PAYMENT_PROVIDER,
        paymentId: payment.id,
        paymentIntentId: payment.paymentIntentId,
        paymentAmount: payment.amount,
        paymentCurrency: payment.currency,
        paymentStatus: payment.status,
      },
    },
    { headers: { Authorization: `Bearer ${token}` } }
  );

  if (res.data && res.data.status === "reviewed") {
    // auto activate if the project goes in reviewed state
    await activateProject(projectId, currentUser, name, description);
  }
}

/**
 * Update self service project info
 * @param {*} projectId the project id
 * @param {*} workItemPlannedEndDate the planned end date of the work item
 * @param {*} currentUser the current user
 */
async function updateSelfServiceProjectInfo(projectId, workItemPlannedEndDate, currentUser) {
  const project = await projectHelper.getProject(projectId, currentUser);
  const payment = await getProjectPayment(projectId);
  const token = await m2mHelper.getM2MToken();
  const url = `${config.PROJECTS_API_URL}/${projectId}`;

  await axios.patch(
    url,
    {
      details: {
        ...project.details,
        paymentProvider: config.DEFAULT_PAYMENT_PROVIDER,
        paymentId: payment.id,
        paymentIntentId: payment.paymentIntentId,
        paymentAmount: payment.amount,
        paymentCurrency: payment.currency,
        paymentStatus: payment.status,
        workItemPlannedEndDate,
      },
    },
    { headers: { Authorization: `Bearer ${token}` } }
  );
}

/**
 * Get resource roles
 * @returns {Promise<Array>} the challenge resources
 */
async function getResourceRoles() {
  const token = await m2mHelper.getM2MToken();
  const res = await axios.get(config.RESOURCE_ROLES_API_URL, {
    headers: { Authorization: `Bearer ${token}` },
  });
  return res.data || [];
}

/**
 * Check if a user has full access on a challenge
 * @param {String} challengeId the challenge UUID
 * @param {String} userId the user ID
 */
async function userHasFullAccess(challengeId, userId) {
  const resourceRoles = await getResourceRoles();
  const rolesWithFullAccess = _.map(
    _.filter(resourceRoles, (r) => r.fullWriteAccess),
    "id"
  );
  const challengeResources = await getChallengeResources(challengeId);
  return (
    _.filter(
      challengeResources,
      (r) =>
        _.toString(r.memberId) === _.toString(userId) && _.includes(rolesWithFullAccess, r.roleId)
    ).length > 0
  );
}

/**
 * Get all user groups
 * @param {String} userId the user id
 * @returns {Promise<Array>} the user groups
 */
async function getUserGroups(userId) {
  const token = await m2mHelper.getM2MToken();
  let allGroups = [];
  // get search is paginated, we need to get all pages' data
  let page = 1;
  while (true) {
    const result = await axios.get(config.GROUPS_API_URL, {
      headers: { Authorization: `Bearer ${token}` },
      params: {
        page,
        perPage: 5000,
        memberId: userId,
        membershipType: "user",
      },
    });
    const groups = result.data || [];
    if (groups.length === 0) {
      break;
    }
    allGroups = allGroups.concat(groups);
    page += 1;
    if (result.headers["x-total-pages"] && page > Number(result.headers["x-total-pages"])) {
      break;
    }
  }
  return allGroups;
}

/**
 * Get all user groups including all parent groups for each child group
 * @param {String} userId the user id
 * @returns {Promise<Array>} the user groups
 */
async function getCompleteUserGroupTreeIds(userId) {
  const token = await m2mHelper.getM2MToken();
  const result = await axios.get(`${config.GROUPS_API_URL}/memberGroups/${userId}`, {
    headers: { Authorization: `Bearer ${token}` },
    params: {
      uuid: true,
    },
  });

  return result.data || [];
}

/**
 * Get all subgroups for the given group ID
 * @param {String} groupId the group ID
 * @returns {Array<String>} an array with the groups ID and the IDs of all subGroups
 */
async function expandWithSubGroups(groupId) {
  const token = await m2mHelper.getM2MToken();
  const result = await axios.get(`${config.GROUPS_API_URL}/${groupId}`, {
    headers: { Authorization: `Bearer ${token}` },
    params: {
      includeSubGroups: true,
    },
  });
  const groups = result.data || {};
  return [groupId, ..._.map(_.get(groups, "subGroups", []), "id")];
}

/**
 * Get the "up the chain" group tree for the given group ID
 * @param {String} groupId the group ID
 * @returns {Array<String>} an array with the group ID and the IDs of all parent groups up the chain
 */
async function expandWithParentGroups(groupId) {
  const token = await m2mHelper.getM2MToken();
  const result = await axios.get(`${config.GROUPS_API_URL}/${groupId}`, {
    headers: { Authorization: `Bearer ${token}` },
    params: {
      includeParentGroup: true,
      oneLevel: false,
    },
  });

  const ids = [];
  const extractIds = (group) => {
    ids.push(group.id);
    _.each(_.get(group, "parentGroups", []), (parent) => {
      extractIds(parent);
    });
  };

  extractIds(result.data || {});
  return ids;
}

/**
 * Ensures there are no duplicate or null elements in given array.
 * @param {Array} arr the array to check
 * @param {String} name the array name
 */
function ensureNoDuplicateOrNullElements(arr, name) {
  const a = arr || [];
  for (let i = 0; i < a.length; i += 1) {
    if (_.isNil(a[i])) {
      throw new errors.BadRequestError(`There is null element for ${name}.`);
    }
    for (let j = i + 1; j < a.length; j += 1) {
      if (a[i] === a[j]) {
        throw new errors.BadRequestError(`There are duplicate elements (${a[i]}) for ${name}.`);
      }
    }
  }
}

/**
 * Get Bus API Client
 * @return {Object} Bus API Client Instance
 */
function getBusApiClient() {
  // if there is no bus API client instance, then create a new instance
  if (!busApiClient) {
    busApiClient = busApi(
      _.pick(config, [
        "AUTH0_URL",
        "AUTH0_AUDIENCE",
        "TOKEN_CACHE_TIME",
        "AUTH0_CLIENT_ID",
        "AUTH0_CLIENT_SECRET",
        "BUSAPI_URL",
        "KAFKA_ERROR_TOPIC",
        "AUTH0_PROXY_SERVER_URL",
      ])
    );
  }

  return busApiClient;
}

/**
 * Post bus event.
 * @param {String} topic the event topic
 * @param {Object} payload the event payload
 * @param {Object} options the extra options to the message
 */
async function postBusEvent(topic, payload, options = {}) {
  const client = getBusApiClient();
  const message = {
    topic,
    originator: constants.EVENT_ORIGINATOR,
    timestamp: new Date().toISOString(),
    "mime-type": constants.EVENT_MIME_TYPE,
    payload,
  };
  if (options.key) {
    message.key = options.key;
  }
  await client.postEvent(message);
}

/**
 * Get ES Client
 * @return {Object} Elasticsearch Client Instance
 */
function getESClient() {
  if (esClient) {
    return esClient;
  }
  const esHost = config.get("ES.HOST");

  esClient = new ESClient({
    node: esHost,
    ssl: {
      rejectUnauthorized: false,
    },
  });

  return esClient;
}

/**
 * Calculates challenge end date based on its phases
 * @param {any} challenge
 */
function calculateChallengeEndDate(challenge, data) {
  if (!data) {
    data = challenge;
  }
  let lastPhase = data.phases[data.phases.length - 1];
  return lastPhase.actualEndDate || lastPhase.scheduledEndDate;
  // let phase = data.phases[data.phases.length - 1]
  // if (!phase || (!data.startDate && !challenge.startDate)) {
  //   return data.startDate || challenge.startDate
  // }
  // const phases = (challenge.phases || []).reduce((obj, elem) => {
  //   obj[elem.id] = elem
  //   return obj
  // }, {})
  // let result = moment(data.startDate || challenge.startDate)
  // while (phase) {
  //   result.add(phase.duration || 0, 'seconds')
  //   phase = phase.predecessor ? phases[phase.predecessor] : null
  // }
  // return result.toDate()
}

/**
 * Lists challenge ids that given member has access to.
 * @param {Number} memberId the member id
 * @returns {Promise<Array>} an array of challenge ids represents challenges that given member has access to.
 */
async function listChallengesByMember(memberId) {
  const token = await m2mHelper.getM2MToken();
  let allIds = [];
  // get search is paginated, we need to get all pages' data
  let page = 1;
  while (true) {
    let result = {};
    try {
      result = await axios.get(`${config.RESOURCES_API_URL}/${memberId}/challenges`, {
        headers: { Authorization: `Bearer ${token}` },
        params: {
          page,
          perPage: 10000,
        },
      });
    } catch (e) {
      // only log the error but don't throw it, so the following logic can still be executed.
      logger.debug(`Failed to get challenges that accessible to the memberId ${memberId}`, e);
    }
    const ids = result.data || [];
    if (ids.length === 0) {
      break;
    }
    allIds = allIds.concat(ids);
    page += 1;
    if (
      result.headers &&
      result.headers["x-total-pages"] &&
      page > Number(result.headers["x-total-pages"])
    ) {
      break;
    }
  }
  return allIds;
}

/**
 * Lists resources that given member has in the given challenge.
 * @param {Number} memberId the member id
 * @param {String} id the challenge id
 * @returns {Promise<Array>} an array of resources.
 */
async function listResourcesByMemberAndChallenge (memberId, challengeId) {
  const token = await getM2MToken()
  let response = {}
  try {
    response = await axios.get(config.RESOURCES_API_URL, {
      headers: { Authorization: `Bearer ${token}` },
      params: {
        memberId,
        challengeId
      }
    })
  } catch (e) {
    logger.debug(`Failed to get resources on challenge ${challengeId} that memberId ${memberId} has`, e)
  }
  const result = response.data || []
  return result
}

/**
 * Check if ES refresh method is valid.
 *
 * @param {String} method method to be tested
 * @returns {String} method valid method
 */
async function validateESRefreshMethod(method) {
  Joi.attempt(method, Joi.string().label("ES_REFRESH").valid(["true", "false", "wait_for"]));
  return method;
}

/**
 * This functions gets the default terms of use for a given project id
 *
 * @param {Number} projectId The id of the project for which to get the default terms of use
 * @returns {Promise<Array<Number>>} An array containing the ids of the default project terms of use
 */
async function getProjectDefaultTerms(projectId) {
  const token = await m2mHelper.getM2MToken();
  const projectUrl = `${config.PROJECTS_API_URL}/${projectId}`;
  try {
    const res = await axios.get(projectUrl, {
      headers: { Authorization: `Bearer ${token}` },
    });
    return res.data.terms || [];
  } catch (err) {
    if (_.get(err, "response.status") === HttpStatus.NOT_FOUND) {
      throw new errors.BadRequestError(`Project with id: ${projectId} doesn't exist`);
    } else {
      // re-throw other error
      throw err;
    }
  }
}

/**
 * This function gets the challenge terms array with the terms data
 * The terms data is retrieved from the terms API using the specified terms ids
 *
 * @param {Array<Object>} terms The array of terms {id, roleId} to retrieve from terms API
 */
async function validateChallengeTerms(terms = []) {
  const listOfTerms = [];
  const token = await m2mHelper.getM2MToken();
  for (let term of terms) {
    // Get the terms details from the API
    try {
      await axios.get(`${config.TERMS_API_URL}/${term.id}`, {
        headers: { Authorization: `Bearer ${token}` },
      });
      listOfTerms.push(term);
    } catch (e) {
      if (_.get(e, "response.status") === HttpStatus.NOT_FOUND) {
        throw new errors.BadRequestError(
          `Terms of use identified by the id ${term.id} does not exist`
        );
      } else {
        // re-throw other error
        throw e;
      }
    }
  }

  return listOfTerms;
}

/**
 * Filter challenges by groups access
 * @param {Object} currentUser the user who perform operation
 * @param {Array} challenges the challenges to filter
 * @returns {Array} the challenges that can be accessed by current user
 */
async function _filterChallengesByGroupsAccess(currentUser, challenges) {
  const res = [];
  const needToCheckForGroupAccess = !currentUser
    ? true
    : !currentUser.isMachine && !hasAdminRole(currentUser);
  if (!needToCheckForGroupAccess) return challenges;

  let userGroups;

  for (const challenge of challenges) {
    challenge.groups = _.filter(
      challenge.groups,
      (g) => !_.includes(["null", "undefined"], _.toString(g).toLowerCase())
    );
    if (
      !challenge.groups ||
      _.get(challenge, "groups.length", 0) === 0 ||
      !needToCheckForGroupAccess
    ) {
      res.push(challenge);
    } else if (currentUser) {
      if (_.isNil(userGroups)) {
        userGroups = await getCompleteUserGroupTreeIds(currentUser.userId);
      }
      // get user groups if not yet
      if (_.find(challenge.groups, (group) => !!_.find(userGroups, (ug) => ug === group))) {
        res.push(challenge);
      }
    }
  }
  return res;
}

/**
 * Ensure the user can access the challenge by groups access
 * @param {Object} currentUser the user who perform operation
 * @param {Object} challenge the challenge to check
 */
async function ensureAccessibleByGroupsAccess(currentUser, challenge) {
  const filtered = await _filterChallengesByGroupsAccess(currentUser, [challenge]);
  if (filtered.length === 0) {
    throw new errors.ForbiddenError(
      "helper ensureAcessibilityToModifiedGroups :: You don't have access to this group!"
    );
  }
}

/**
 * Ensure the user can access a task challenge.
 *
 * @param {Object} currentUser the user who perform operation
 * @param {Object} challenge the challenge to check
 */
<<<<<<< HEAD
async function _ensureAccessibleForTaskChallenge(currentUser, challenge) {
  let challengeResourceIds;
=======
async function _ensureAccessibleForTaskChallenge (currentUser, challenge) {
  let memberResources
>>>>>>> 22be7b88
  // Check if challenge is task and apply security rules
  if (_.get(challenge, "task.isTask", false) && _.get(challenge, "task.isAssigned", false)) {
    if (currentUser) {
      if (!currentUser.isMachine) {
<<<<<<< HEAD
        const challengeResources = await getChallengeResources(challenge.id);
        challengeResourceIds = _.map(challengeResources, (r) => _.toString(r.memberId));
      }
    }
    const canAccesChallenge = _.isUndefined(currentUser)
      ? false
      : currentUser.isMachine ||
        hasAdminRole(currentUser) ||
        _.includes(challengeResourceIds || [], _.toString(currentUser.userId));
=======
        memberResources = await listResourcesByMemberAndChallenge(currentUser.userId, challenge.id)
      }
    }
    const canAccesChallenge = _.isUndefined(currentUser) ? false : currentUser.isMachine || hasAdminRole(currentUser) || !_.isEmpty(memberResources)
>>>>>>> 22be7b88
    if (!canAccesChallenge) {
      throw new errors.ForbiddenError(`You don't have access to view this challenge`);
    }
  }
}

/**
 * Ensure the user can view a challenge.
 *
 * @param {Object} currentUser the user who perform operation
 * @param {Object} challenge the challenge to check
 */
async function ensureUserCanViewChallenge(currentUser, challenge) {
  // check groups authorization
  await ensureAccessibleByGroupsAccess(currentUser, challenge);
  // check if user can access a challenge that is a task
  await _ensureAccessibleForTaskChallenge(currentUser, challenge);
}

/**
 * Ensure user can perform modification to a challenge
 *
 * @param {Object} currentUser the user who perform operation
 * @param {Object} challenge the challenge to check
 * @returns {undefined}
 */
async function ensureUserCanModifyChallenge(currentUser, challenge) {
  // check groups authorization
  await ensureAccessibleByGroupsAccess(currentUser, challenge);
  // check full access
  const isUserHasFullAccess = await userHasFullAccess(challenge.id, currentUser.userId);
  if (
    !currentUser.isMachine &&
    !hasAdminRole(currentUser) &&
    challenge.createdBy.toLowerCase() !== currentUser.handle.toLowerCase() &&
    !isUserHasFullAccess
  ) {
    throw new errors.ForbiddenError(
      `Only M2M, admin, challenge's copilot or users with full access can perform modification.`
    );
  }
}

/**
 * Calculate the sum of prizes.
 *
 * @param {Array} prizes the list of prize
 * @returns {Number} the result prize
 */
function sumOfPrizes(prizes) {
  let sum = 0;
  if (!prizes.length) {
    return sum;
  }
  for (const prize of prizes) {
    sum += prize.value;
  }
  return sum;
}

/**
 * Get group by id
 * @param {String} groupId the group id
 * @returns {Promise<Object>} the group
 */
async function getGroupById(groupId) {
  const token = await m2mHelper.getM2MToken();
  try {
    const result = await axios.get(`${config.GROUPS_API_URL}/${groupId}`, {
      headers: { Authorization: `Bearer ${token}` },
    });
    return result.data;
  } catch (err) {
    if (err.response.status === HttpStatus.NOT_FOUND) {
      return;
    }
    throw err;
  }
}

/**
 * Get challenge submissions
 * @param {String} challengeId the challenge id
 * @returns {Array} the submission
 */
async function getChallengeSubmissions(challengeId) {
  const token = await m2mHelper.getM2MToken();
  let allSubmissions = [];
  // get search is paginated, we need to get all pages' data
  let page = 1;
  while (true) {
    const result = await axios.get(`${config.SUBMISSIONS_API_URL}?challengeId=${challengeId}`, {
      headers: { Authorization: `Bearer ${token}` },
      params: {
        page,
        perPage: 100,
      },
    });
    const ids = result.data || [];
    if (ids.length === 0) {
      break;
    }
    allSubmissions = allSubmissions.concat(ids);
    page += 1;
    if (result.headers["x-total-pages"] && page > Number(result.headers["x-total-pages"])) {
      break;
    }
  }
  return allSubmissions;
}

/**
 * Get member by ID
 * @param {String} userId the user ID
 * @returns {Object}
 */
async function getMemberById(userId) {
  const token = await m2mHelper.getM2MToken();
  const res = await axios.get(`${config.MEMBERS_API_URL}?userId=${userId}`, {
    headers: { Authorization: `Bearer ${token}` },
  });
  if (res.data.length > 0) return res.data[0];
  return {};
}

/**
 * Get member by handle
 * @param {String} handle the user handle
 * @returns {Object}
 */
async function getMemberByHandle(handle) {
  const token = await m2mHelper.getM2MToken();
  const res = await axios.get(`${config.MEMBERS_API_URL}/${handle}`, {
    headers: { Authorization: `Bearer ${token}` },
  });
  return res.data || {};
}

/**
 * Send self service notification
 * @param {String} type the notification type
 * @param {Array} recipients the array of recipients in { userId || email || handle } format
 * @param {Object} data the data
 */
async function sendSelfServiceNotification(type, recipients, data) {
  try {
    await postBusEvent(constants.Topics.Notifications, {
      notifications: [
        {
          serviceId: "email",
          type,
          details: {
            from: config.EMAIL_FROM,
            recipients: [...recipients],
            cc: [...constants.SelfServiceNotificationSettings[type].cc],
            data: {
              ...data,
              supportUrl: `${config.SELF_SERVICE_APP_URL}/support`,
            },
            sendgridTemplateId: constants.SelfServiceNotificationSettings[type].sendgridTemplateId,
            version: "v3",
          },
        },
      ],
    });
  } catch (e) {
    logger.debug(`Failed to post notification ${type}: ${e.message}`);
  }
}

/**
 * Submit a request to zendesk
 * @param {Object} request the request
 */
async function submitZendeskRequest(request) {
  try {
    const res = await axios.post(
      `${config.ZENDESK_API_URL}/api/v2/requests`,
      {
        request: {
          ...request,
        },
      },
      {
        auth: {
          username: `${request.requester.email}/token`,
          password: config.ZENDESK_API_TOKEN,
        },
      }
    );
    return res.data || {};
  } catch (e) {
    logger.debug(`Failed to submit request: ${e.message}`);
    throw e;
  }
}

function getFromInternalCache(key) {
  return internalCache.get(key);
}

function setToInternalCache(key, value) {
  internalCache.set(key, value);
}

function flushInternalCache() {
  internalCache.flushAll();
}

function grpcErrorToHTTPCode(grpcErrorCode) {
  if (grpcErrorCode == 2) return HttpStatus.NOT_FOUND;

  return HttpStatus.INTERNAL_SERVER_ERROR;
}

module.exports = {
  wrapExpress,
  autoWrapExpress,
  setResHeaders,
  checkIfExists,
  toString,
  getById,
  getByIds,
  create,
  update,
  scan,
  scanAll,
  validateDuplicate,
  partialMatch,
  downloadFromFileStack,
  downloadFromS3,
  deleteFromS3,
  getChallengeResources,
  createResource,
  getUserGroups,
  ensureNoDuplicateOrNullElements,
  postBusEvent,
  getESClient,
  calculateChallengeEndDate,
  listChallengesByMember,
  listResourcesByMemberAndChallenge,
  validateESRefreshMethod,
  getProjectDefaultTerms,
  validateChallengeTerms,
  expandWithSubGroups,
  getCompleteUserGroupTreeIds,
  expandWithParentGroups,
  getResourceRoles,
  ensureAccessibleByGroupsAccess,
  ensureUserCanViewChallenge,
  ensureUserCanModifyChallenge,
  userHasFullAccess,
  sumOfPrizes,
  getProjectIdByRoundId,
  getGroupById,
  getChallengeSubmissions,
  getMemberById,
  createSelfServiceProject,
  activateProject,
  cancelProject,
  getProjectPayment,
  capturePayment,
  cancelPayment,
  sendSelfServiceNotification,
  getMemberByHandle,
  submitZendeskRequest,
  updateSelfServiceProjectInfo,
  getFromInternalCache,
  setToInternalCache,
  grpcErrorToHTTPCode,
  flushInternalCache,
};

logger.buildService(module.exports);<|MERGE_RESOLUTION|>--- conflicted
+++ resolved
@@ -921,22 +921,25 @@
  * @param {String} id the challenge id
  * @returns {Promise<Array>} an array of resources.
  */
-async function listResourcesByMemberAndChallenge (memberId, challengeId) {
-  const token = await getM2MToken()
-  let response = {}
+async function listResourcesByMemberAndChallenge(memberId, challengeId) {
+  const token = await getM2MToken();
+  let response = {};
   try {
     response = await axios.get(config.RESOURCES_API_URL, {
       headers: { Authorization: `Bearer ${token}` },
       params: {
         memberId,
-        challengeId
-      }
-    })
+        challengeId,
+      },
+    });
   } catch (e) {
-    logger.debug(`Failed to get resources on challenge ${challengeId} that memberId ${memberId} has`, e)
-  }
-  const result = response.data || []
-  return result
+    logger.debug(
+      `Failed to get resources on challenge ${challengeId} that memberId ${memberId} has`,
+      e
+    );
+  }
+  const result = response.data || [];
+  return result;
 }
 
 /**
@@ -1064,33 +1067,18 @@
  * @param {Object} currentUser the user who perform operation
  * @param {Object} challenge the challenge to check
  */
-<<<<<<< HEAD
 async function _ensureAccessibleForTaskChallenge(currentUser, challenge) {
-  let challengeResourceIds;
-=======
-async function _ensureAccessibleForTaskChallenge (currentUser, challenge) {
-  let memberResources
->>>>>>> 22be7b88
+  let memberResources;
   // Check if challenge is task and apply security rules
   if (_.get(challenge, "task.isTask", false) && _.get(challenge, "task.isAssigned", false)) {
     if (currentUser) {
       if (!currentUser.isMachine) {
-<<<<<<< HEAD
-        const challengeResources = await getChallengeResources(challenge.id);
-        challengeResourceIds = _.map(challengeResources, (r) => _.toString(r.memberId));
+        memberResources = await listResourcesByMemberAndChallenge(currentUser.userId, challenge.id);
       }
     }
     const canAccesChallenge = _.isUndefined(currentUser)
       ? false
-      : currentUser.isMachine ||
-        hasAdminRole(currentUser) ||
-        _.includes(challengeResourceIds || [], _.toString(currentUser.userId));
-=======
-        memberResources = await listResourcesByMemberAndChallenge(currentUser.userId, challenge.id)
-      }
-    }
-    const canAccesChallenge = _.isUndefined(currentUser) ? false : currentUser.isMachine || hasAdminRole(currentUser) || !_.isEmpty(memberResources)
->>>>>>> 22be7b88
+      : currentUser.isMachine || hasAdminRole(currentUser) || !_.isEmpty(memberResources);
     if (!canAccesChallenge) {
       throw new errors.ForbiddenError(`You don't have access to view this challenge`);
     }
