const { GRPC_CHALLENGE_SERVER_HOST, GRPC_CHALLENGE_SERVER_PORT } = process.env;

const {
  DomainHelper: { getLookupCriteria, getScanCriteria },
} = require("@topcoder-framework/lib-common");

const { PhaseDomain, TimelineTemplateDomain } = require('@topcoder-framework/domain-challenge')

const _ = require("lodash");

const uuid = require("uuid/v4");
const moment = require("moment");

const errors = require("./errors");

const phaseService = require("../services/PhaseService");
const timelineTemplateService = require("../services/TimelineTemplateService");

const timelineTemplateDomain = new TimelineTemplateDomain(
  GRPC_CHALLENGE_SERVER_HOST,
  GRPC_CHALLENGE_SERVER_PORT
);

const phaseDomain = new PhaseDomain(
  GRPC_CHALLENGE_SERVER_HOST,
  GRPC_CHALLENGE_SERVER_PORT
);

class ChallengePhaseHelper {
  /**
   * Populate challenge phases.
   * @param {Array} phases the phases to populate
   * @param {Date} startDate the challenge start date
   * @param {String} timelineTemplateId the timeline template id
   */
  async populatePhases(phases, startDate, timelineTemplateId) {
    if (_.isUndefined(timelineTemplateId)) {
      throw new errors.BadRequestError(`Invalid timeline template ID: ${timelineTemplateId}`);
    }

    const { timelineTempate, timelineTemplateMap } = await this.getTemplateAndTemplateMap(
      timelineTemplateId
    );
    const { phaseDefinitionMap } = await this.getPhaseDefinitionsAndMap();

    if (!phases || phases.length === 0) {
      // auto populate phases
      for (const p of timelineTempate) {
        phases.push({ ...p });
      }
    }

    for (const p of phases) {
      const phaseDefinition = phaseDefinitionMap.get(p.phaseId);

      // TODO: move to domain-challenge
      p.id = uuid();
      p.name = phaseDefinition.name;
      p.description = phaseDefinition.description;

      // set p.open based on current phase
      const phaseTemplate = timelineTemplateMap.get(p.phaseId);
      if (phaseTemplate) {
        if (!p.duration) {
          p.duration = phaseTemplate.defaultDuration;
        }

        if (phaseTemplate.predecessor) {
          const predecessor = _.find(phases, {
            phaseId: phaseTemplate.predecessor,
          });
          if (!predecessor) {
            throw new errors.BadRequestError(
              `Predecessor ${phaseTemplate.predecessor} not found in given phases.`
            );
          }
          p.predecessor = phaseTemplate.predecessor;
          console.log("Setting predecessor", p.predecessor, "for phase", p.phaseId);
        }
      }
    }

    // calculate dates
    if (!startDate) {
      return;
    }

    // sort phases by predecessor
    phases.sort((a, b) => {
      if (a.predecessor === b.phaseId) {
        return 1;
      }
      if (b.predecessor === a.phaseId) {
        return -1;
      }
      return 0;
    });

    let isSubmissionPhaseOpen = false;

    for (let p of phases) {
      const predecessor = timelineTemplateMap.get(p.predecessor);

      if (predecessor == null) {
        if (p.name === "Registration") {
          p.scheduledStartDate = moment(startDate).toDate();
        }
        if (p.name === "Submission") {
          p.scheduledStartDate = moment(startDate).add(5, "minutes").toDate();
        }

        if (moment(p.scheduledStartDate).isSameOrBefore(moment())) {
          p.actualStartDate = p.scheduledStartDate;
        } else {
          delete p.actualStartDate;
        }

        p.scheduledEndDate = moment(p.scheduledStartDate).add(p.duration, "seconds").toDate();
        if (moment(p.scheduledEndDate).isBefore(moment())) {
          delete p.actualEndDate;
        } else {
          p.actualEndDate = p.scheduledEndDate;
        }
      } else {
        const precedecessorPhase = _.find(phases, {
          phaseId: predecessor.phaseId,
        });
        if (precedecessorPhase == null) {
          throw new errors.BadRequestError(
            `Predecessor ${predecessor.phaseId} not found in given phases.`
          );
        }
        let phaseEndDate = moment(precedecessorPhase.scheduledEndDate);
        if (
          precedecessorPhase.actualEndDate != null &&
          moment(precedecessorPhase.actualEndDate).isAfter(phaseEndDate)
        ) {
          phaseEndDate = moment(precedecessorPhase.actualEndDate);
        } else {
          phaseEndDate = moment(precedecessorPhase.scheduledEndDate);
        }

        p.scheduledStartDate = phaseEndDate.toDate();
        p.scheduledEndDate = moment(p.scheduledStartDate).add(p.duration, "seconds").toDate();
      }
      p.isOpen = moment().isBetween(p.scheduledStartDate, p.scheduledEndDate);
      if (p.isOpen) {
        if (p.name === "Submission") {
          isSubmissionPhaseOpen = true;
        }
        delete p.actualEndDate;
      }

      if (moment(p.scheduledStartDate).isAfter(moment())) {
        delete p.actualStartDate;
        delete p.actualEndDate;
      }

      if (p.name === "Post-Mortem" && isSubmissionPhaseOpen) {
        delete p.actualStartDate;
        delete p.actualEndDate;
        p.isOpen = false;
      }
    }

    // phases.sort((a, b) => moment(a.scheduledStartDate).isAfter(b.scheduledStartDate))
  }

<<<<<<< HEAD
  async validatePhases(phases) {
    if (!phases || phases.length === 0) {
      return;
    }
    const { items: records } = await phaseDomain.scan({ scanCriteria: getScanCriteria({}) });
    const map = new Map();
    _.each(records, (r) => {
      map.set(r.id, r);
    });
    const invalidPhases = _.filter(phases, (p) => !map.has(p.phaseId));
    if (invalidPhases.length > 0) {
      throw new errors.BadRequestError(
        `The following phases are invalid: ${toString(invalidPhases)}`
      );
    }
  }

  async getPhaseDefinitionsAndMap() {
    const { items: records } = await phaseDomain.scan({ scanCriteria: getScanCriteria({}) });
=======
  async getPhaseDefinitionsAndMap() {
    // const records = await helper.scan("Phase");
    const { result: records } = await phaseService.searchPhases();

>>>>>>> 1319c666
    const map = new Map();
    _.each(records, (r) => {
      map.set(r.id, r);
    });
    return { phaseDefinitions: records, phaseDefinitionMap: map };
  }

  async getTemplateAndTemplateMap(timelineTemplateId) {
<<<<<<< HEAD
    const records = await timelineTemplateDomain.lookup(getLookupCriteria(
      "id", 
      timelineTemplateId
    ));
=======
    const records = await timelineTemplateService.getTimelineTemplate(timelineTemplateId);
>>>>>>> 1319c666
    const map = new Map();
    _.each(records.phases, (r) => {
      map.set(r.phaseId, r);
    });

    return {
      timelineTempate: records.phases,
      timelineTemplateMap: map,
    };
  }
}

module.exports = new ChallengePhaseHelper();<|MERGE_RESOLUTION|>--- conflicted
+++ resolved
@@ -166,7 +166,6 @@
     // phases.sort((a, b) => moment(a.scheduledStartDate).isAfter(b.scheduledStartDate))
   }
 
-<<<<<<< HEAD
   async validatePhases(phases) {
     if (!phases || phases.length === 0) {
       return;
@@ -185,13 +184,8 @@
   }
 
   async getPhaseDefinitionsAndMap() {
-    const { items: records } = await phaseDomain.scan({ scanCriteria: getScanCriteria({}) });
-=======
-  async getPhaseDefinitionsAndMap() {
-    // const records = await helper.scan("Phase");
     const { result: records } = await phaseService.searchPhases();
 
->>>>>>> 1319c666
     const map = new Map();
     _.each(records, (r) => {
       map.set(r.id, r);
@@ -200,14 +194,8 @@
   }
 
   async getTemplateAndTemplateMap(timelineTemplateId) {
-<<<<<<< HEAD
-    const records = await timelineTemplateDomain.lookup(getLookupCriteria(
-      "id", 
-      timelineTemplateId
-    ));
-=======
     const records = await timelineTemplateService.getTimelineTemplate(timelineTemplateId);
->>>>>>> 1319c666
+
     const map = new Map();
     _.each(records.phases, (r) => {
       map.set(r.phaseId, r);
