/**
 * This file defines common helper methods used for tests
 */
const _ = require('lodash')
const uuid = require('uuid/v4')
const config = require('config')
const helper = require('../src/common/helper')
const constants = require('../app-constants')

const esClient = helper.getESClient()

let challengeType
let challengeType2
let phase
let phase2
let timelineTemplate
let challenge
let completedChallenge
let newChallenge
let challengeTrack
let activeChallenge
let challengeTimelineTemplate

/**
 * function to deeply compare arrays  regardeless of the order
 *
 * @param {Array} arr1 The first array to compare
 * @param {Array} arr2 The second array to compare
 * @returns {Boolean} The flag indicating whether the arrays have the same content regardless of the order
 */
const deepCompareArrays = (arr1, arr2) => {
  return _(arr1).xorWith(arr2, _.isEqual).isEmpty()
}

/**
 * Create test data
 */
async function createData () {
  challengeTrack = await helper.create('ChallengeTrack', {
    id: uuid(),
    name: `track-${new Date().getTime()}`,
    description: 'desc',
    isActive: true,
    abbreviation: 'abbr'
  })
  challengeType = await helper.create('ChallengeType', {
    id: uuid(),
    name: `type-${new Date().getTime()}`,
    description: 'desc',
    isActive: true,
    abbreviation: 'abbr',
    legacyId: 123
  })
  challengeType2 = await helper.create('ChallengeType', {
    id: uuid(),
    name: `type2-${new Date().getTime()}`,
    description: 'desc',
    isActive: true,
    abbreviation: 'abbr',
    legacyId: 123,
    isTask: true
  })
  phase = await helper.create('Phase', {
    id: uuid(),
    name: `phase-${new Date().getTime()}`,
    description: 'desc',
    isOpen: true,
    duration: 123
  })
  phase2 = await helper.create('Phase', {
    id: uuid(),
    name: `phase2-${new Date().getTime()}`,
    description: 'desc',
    isOpen: true,
    duration: 432
  })
  timelineTemplate = await helper.create('TimelineTemplate', {
    id: uuid(),
    name: `tt-${new Date().getTime()}`,
    description: 'desc',
    isActive: true,
    phases: [{
      phaseId: phase.id,
      defaultDuration: 10000
    }, {
      phaseId: phase2.id,
      predecessor: phase.id,
      defaultDuration: 20000
    }]
  })
  challengeTimelineTemplate = await helper.create('ChallengeTimelineTemplate', {
    id: uuid(),
    typeId: challengeType2.id,
    trackId: challengeTrack.id,
    timelineTemplateId: timelineTemplate.id,
    isDefault: true
  })
  const nm = `a B c challenge${new Date().getTime()}`
  const challengeData = {
    id: uuid(),
    typeId: challengeType.id,
<<<<<<< HEAD
    trackId: '9b6fc876-f4d9-4ccb-9dfd-419247628825',
=======
    trackId: challengeTrack.id,
>>>>>>> 30b773dc
    name: nm,
    description: 'desc',
    metadata: [{ name: nm, value: 'value' }],
    timelineTemplateId: timelineTemplate.id,
    phases: [phase],
    prizeSets: [{
      type: constants.prizeSetTypes.ChallengePrizes,
      description: 'ddd',
      prizes: [{
        description: 'some prize',
        type: 'type',
        value: 800
      }]
    }],
    tags: ['tag1'],
    projectId: 111,
    legacy: {
      track: 'track',
      reviewType: 'Virus Scan',
      forumId: 123456
    },
    legacyId: 222,
    startDate: new Date(),
    status: constants.challengeStatuses.Active,
    groups: ['group1'],
    // gitRepoURLs: ['https://mozilla.org/?x=%D1%88%D0%B5%D0%BB%D0%BB%D1%8B'],
    created: new Date(),
    createdBy: 'admin'
  }

  challenge = await helper.create('Challenge', challengeData)
  completedChallenge = await helper.create('Challenge', _.assign(challengeData, {
    id: uuid(),
    status: constants.challengeStatuses.Completed,
    legacy: {
      track: 'track',
      reviewType: 'Virus Scan',
      forumId: 123456,
      directProjectId: 111
    }
  }))

  activeChallenge = await helper.create('Challenge', _.assign(challengeData, {
    id: uuid(),
    status: constants.challengeStatuses.Active,
    legacy: {
      track: 'track',
      reviewType: 'Virus Scan',
      forumId: 123456,
      directProjectId: 111
    },
    phases: []
  }))

  newChallenge = await helper.create('Challenge', _.assign(challengeData, {
    id: uuid(),
    status: constants.challengeStatuses.New,
    typeId: challengeType2.id,
    task: {
      isTask: true,
      isAssigned: true
    }
  }))

  // create challenge in Elasticsearch
  await esClient.create({
    index: config.ES.ES_INDEX,
    type: config.ES.ES_TYPE,
    id: challenge.id,
    body: _.assignIn({ numOfSubmissions: 0, numOfRegistrants: 0 }, challenge.originalItem()),
    refresh: 'true' // refresh ES so that it is visible for read operations instantly
  })

  // create completedChallenge in Elasticsearch
  await esClient.create({
    index: config.ES.ES_INDEX,
    type: config.ES.ES_TYPE,
    id: completedChallenge.id,
    body: _.assignIn({ numOfSubmissions: 0, numOfRegistrants: 0 }, completedChallenge.originalItem()),
    refresh: 'true' // refresh ES so that it is visible for read operations instantly
  })

  // create activeChallenge in Elasticsearch
  await esClient.create({
    index: config.ES.ES_INDEX,
    type: config.ES.ES_TYPE,
    id: activeChallenge.id,
    body: _.assignIn({ numOfSubmissions: 0, numOfRegistrants: 0 }, activeChallenge.originalItem()),
    refresh: 'true' // refresh ES so that it is visible for read operations instantly
  })

  // create newChallenge in Elasticsearch
  await esClient.create({
    index: config.ES.ES_INDEX,
    type: config.ES.ES_TYPE,
    id: newChallenge.id,
    body: _.assignIn({ numOfSubmissions: 0, numOfRegistrants: 0 }, newChallenge.originalItem()),
    refresh: 'true' // refresh ES so that it is visible for read operations instantly
  })
}

const defaultProjectTerms = [
  {
    id: '0fcb41d1-ec7c-44bb-8f3b-f017a61cd708',
    title: 'Competition Non-Disclosure Agreement',
    url: '',
    text: 'docusign NDA',
    docusignTemplateId: '0c5b7081-1fff-4484-a20f-824c97a03b9b',
    agreeabilityType: 'DocuSignable'
  },
  {
    id: 'be0652ae-8b28-4e91-9b42-8ad00b31e9cb',
    title: 'Subcontractor Services Agreement 2009-09-02',
    url: 'http://www.topcoder.com/i/terms/Subcontractor+Services+Agreement+2009-09-02.pdf',
    text: 'Subcontractor Services Agreement 2009-09-02. This agreement is unavailable in text format.  Please download the PDF to read its contents',
    agreeabilityType: 'Non-electronically-agreeable'
  }
]

const mockTerms = ['8a0207fc-ac9b-47e7-af1b-81d1ccaf0afc', '453c7c5c-c872-4672-9e78-5162d70903d3']

const additionalTerm = {
  id: '28841de8-2f42-486f-beac-21d46a832ab6',
  agreeabilityType: 'Electronically-agreeable',
  title: '2008 TCO Marathon Match Competition Official Rules',
  url: 'http://topcoder.com/mm-terms'
}

/**
 * Clear test data
 */
async function clearData () {
  // remove challenge in Elasticsearch
  await esClient.delete({
    index: config.ES.ES_INDEX,
    type: config.ES.ES_TYPE,
    id: challenge.id,
    refresh: 'true' // refresh ES so that it is effective for read operations instantly
  })

  // remove completedChallenge in Elasticsearch
  await esClient.delete({
    index: config.ES.ES_INDEX,
    type: config.ES.ES_TYPE,
    id: completedChallenge.id,
    refresh: 'true' // refresh ES so that it is effective for read operations instantly
  })

  // remove activeChallenge in Elasticsearch
  await esClient.delete({
    index: config.ES.ES_INDEX,
    type: config.ES.ES_TYPE,
    id: activeChallenge.id,
    refresh: 'true' // refresh ES so that it is effective for read operations instantly
  })

  await challenge.delete()
  await completedChallenge.delete()
  await activeChallenge.delete()
  await challengeTimelineTemplate.delete()
  await timelineTemplate.delete()
  await phase.delete()
  await phase2.delete()
  await challengeType.delete()
  await challengeType2.delete()
  await challengeTrack.delete()
}

/**
 * Get created test data.
 */
function getData () {
  return {
    challengeType: challengeType.originalItem(),
    challengeType2: challengeType2.originalItem(),
    phase: phase.originalItem(),
    phase2: phase2.originalItem(),
    timelineTemplate: timelineTemplate.originalItem(),
    challengeTimelineTemplate: challengeTimelineTemplate.originalItem(),
    challenge: challenge.originalItem(),
    completedChallenge: completedChallenge.originalItem(),
    activeChallenge: activeChallenge.originalItem(),
    newChallenge: newChallenge.originalItem(),
    defaultProjectTerms,
    additionalTerm,
    mockTerms
  }
}

/**
 * Get dates difference in milliseconds
 */
function getDatesDiff (d1, d2) {
  return new Date(d1).getTime() - new Date(d2).getTime()
}

module.exports = {
  createData,
  clearData,
  getData,
  getDatesDiff,
  deepCompareArrays
}<|MERGE_RESOLUTION|>--- conflicted
+++ resolved
@@ -99,11 +99,7 @@
   const challengeData = {
     id: uuid(),
     typeId: challengeType.id,
-<<<<<<< HEAD
-    trackId: '9b6fc876-f4d9-4ccb-9dfd-419247628825',
-=======
     trackId: challengeTrack.id,
->>>>>>> 30b773dc
     name: nm,
     description: 'desc',
     metadata: [{ name: nm, value: 'value' }],
