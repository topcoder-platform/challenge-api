{
  "name": "topcoder-challenges-api",
  "version": "1.0.0",
  "description": "TopCoder Challenges V5 API",
  "main": "app.js",
  "scripts": {
    "start": "node app.js",
    "dev": "nodemon app.js",
    "lint": "prettier src/**/*.js",
    "lint:fix": "prettier --write src/**/*.js",
    "init-es": "node src/init-es.js",
    "init-db": "node src/init-db.js",
    "sync-es": "node src/scripts/sync-es.js",
    "drop-tables": "node src/scripts/drop-tables.js",
    "create-tables": "node src/scripts/create-tables.js",
    "seed-tables": "node src/scripts/seed-tables.js",
    "check-timeline-templates": "node src/scripts/check-templates.js",
    "view-data": "node src/scripts/view-data.js",
    "view-es-data": "node src/scripts/view-es-data.js",
    "test": "mocha --require test/prepare.js -t 20000 test/unit/*.test.js --exit",
    "e2e": "mocha --require test/prepare.js -t 20000 test/e2e/*.test.js --exit",
    "test:cov": "nyc --reporter=html --reporter=text npm test",
    "e2e:cov": "nyc --reporter=html --reporter=text npm run e2e",
    "services:up": "docker-compose -f ./local/docker-compose.yml up -d",
    "services:down": "docker-compose -f ./local/docker-compose.yml down",
    "services:logs": "docker-compose -f ./local/docker-compose.yml logs",
    "local:init": "npm run local:reset && npm run seed-tables && npm run sync-es",
    "local:reset": "npm run init-es force && npm run init-db force"
  },
  "author": "TCSCODER",
  "license": "MIT",
  "repository": "https://github.com/topcoder-platform/challenge-api",
  "devDependencies": {
    "chai": "^4.2.0",
    "chai-http": "^4.2.1",
    "mocha": "^6.1.4",
    "mocha-prepare": "^0.1.0",
    "nodemon": "^2.0.20",
    "nyc": "^14.0.0",
    "prettier": "^2.8.1"
  },
  "dependencies": {
    "@grpc/grpc-js": "^1.8.12",
    "@opensearch-project/opensearch": "^2.2.0",
<<<<<<< HEAD
    "@topcoder-framework/domain-challenge": "^0.24.1",
    "@topcoder-framework/lib-common": "^0.24.1",
=======
    "@topcoder-framework/domain-challenge": "^0.24.0",
    "@topcoder-framework/domain-acl": "^0.24.0",
    "@topcoder-framework/lib-common": "^0.24.0",
>>>>>>> 0bd5aaac
    "aws-sdk": "^2.1145.0",
    "axios": "^0.19.0",
    "axios-retry": "^3.4.0",
    "bluebird": "^3.5.1",
    "body-parser": "^1.15.1",
    "compare-versions": "^6.1.0",
    "config": "^3.0.1",
    "cors": "^2.8.5",
    "decimal.js": "^10.4.3",
    "deep-equal": "^2.2.0",
    "dompurify": "^3.0.2",
    "dotenv": "^8.2.0",
    "elasticsearch": "^16.7.3",
    "express": "^4.15.4",
    "express-fileupload": "^1.1.6",
    "express-interceptor": "^1.2.0",
    "get-parameter-names": "^0.3.0",
    "http-aws-es": "^6.0.0",
    "http-status-codes": "^1.3.0",
    "joi": "^14.0.0",
    "jsdom": "^21.1.2",
    "json-rules-engine": "^6.1.2",
    "jsonwebtoken": "^8.3.0",
    "lodash": "^4.17.19",
    "markdown-it": "^13.0.1",
    "moment": "^2.24.0",
    "node-cache": "^5.1.2",
    "swagger-ui-express": "^4.1.3",
    "tc-core-library-js": "appirio-tech/tc-core-library-js.git#v2.6.4",
    "topcoder-bus-api-wrapper": "topcoder-platform/tc-bus-api-wrapper.git",
    "uuid": "^3.3.2",
    "winston": "^3.8.2",
    "xss": "^1.0.8",
    "yamljs": "^0.3.0"
  },
  "standard": {
    "ignore": [
      "mock-api"
    ],
    "env": [
      "mocha"
    ]
  },
  "engines": {
    "node": "18.x"
  },
  "volta": {
    "node": "18.12.1",
    "yarn": "1.22.19"
  }
}<|MERGE_RESOLUTION|>--- conflicted
+++ resolved
@@ -42,14 +42,9 @@
   "dependencies": {
     "@grpc/grpc-js": "^1.8.12",
     "@opensearch-project/opensearch": "^2.2.0",
-<<<<<<< HEAD
     "@topcoder-framework/domain-challenge": "^0.24.1",
+    "@topcoder-framework/domain-acl": "^0.24.0",
     "@topcoder-framework/lib-common": "^0.24.1",
-=======
-    "@topcoder-framework/domain-challenge": "^0.24.0",
-    "@topcoder-framework/domain-acl": "^0.24.0",
-    "@topcoder-framework/lib-common": "^0.24.0",
->>>>>>> 0bd5aaac
     "aws-sdk": "^2.1145.0",
     "axios": "^0.19.0",
     "axios-retry": "^3.4.0",
