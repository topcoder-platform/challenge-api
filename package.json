{
  "name": "topcoder-challenges-api",
  "version": "1.0.0",
  "description": "TopCoder Challenges V5 API",
  "main": "app.js",
  "scripts": {
    "start": "node app.js",
    "lint": "standard",
    "lint:fix": "standard --fix",
    "init-es": "node src/init-es.js",
    "init-db": "node src/init-db.js",
    "sync-es": "node src/scripts/sync-es.js",
    "drop-tables": "node src/scripts/drop-tables.js",
    "create-tables": "node src/scripts/create-tables.js",
    "seed-tables": "node src/scripts/seed-tables.js",
    "check-timeline-templates": "node src/scripts/check-templates.js",
    "view-data": "node src/scripts/view-data.js",
    "view-es-data": "node src/scripts/view-es-data.js",
    "test": "mocha --require test/prepare.js -t 20000 test/unit/*.test.js --exit",
    "e2e": "mocha --require test/prepare.js -t 20000 test/e2e/*.test.js --exit",
    "test:cov": "nyc --reporter=html --reporter=text npm test",
    "e2e:cov": "nyc --reporter=html --reporter=text npm run e2e",
    "services:up": "docker-compose -f ./local/docker-compose.yml up -d",
    "services:down": "docker-compose -f ./local/docker-compose.yml down",
    "services:logs": "docker-compose -f ./local/docker-compose.yml logs",
    "local:init": "npm run local:reset && npm run seed-tables && npm run sync-es",
    "local:reset": "npm run init-es force && npm run init-db force"
  },
  "author": "TCSCODER",
  "license": "none",
  "repository": "https://github.com/topcoder-platform/challenge-api",
  "devDependencies": {
    "chai": "^4.2.0",
    "chai-http": "^4.2.1",
    "mocha": "^6.1.4",
    "mocha-prepare": "^0.1.0",
    "nyc": "^14.0.0",
    "standard": "^12.0.1"
  },
  "dependencies": {
    "aws-sdk": "^2.1145.0",
    "axios": "^0.19.0",
    "bluebird": "^3.5.1",
    "body-parser": "^1.15.1",
    "config": "^3.0.1",
    "cors": "^2.7.1",
    "dotenv": "^8.2.0",
    "dynamoose": "^1.11.1",
    "elasticsearch": "^16.1.1",
    "express": "^4.15.4",
    "express-fileupload": "^1.1.6",
    "express-interceptor": "^1.2.0",
    "get-parameter-names": "^0.3.0",
    "http-aws-es": "^6.0.0",
    "http-status-codes": "^1.3.0",
    "joi": "^14.0.0",
    "jsonwebtoken": "^8.3.0",
    "lodash": "^4.17.19",
    "moment": "^2.24.0",
    "node-cache": "^5.1.2",
    "swagger-ui-express": "^4.1.3",
    "tc-core-library-js": "appirio-tech/tc-core-library-js.git#v2.6.4",
<<<<<<< HEAD
=======
    "tc-framework": "topcoder-platform/tc-framework.git#develop",
>>>>>>> 4b32e869
    "topcoder-bus-api-wrapper": "topcoder-platform/tc-bus-api-wrapper.git",
    "uuid": "^3.3.2",
    "winston": "^3.1.0",
    "xss": "^1.0.8",
    "yamljs": "^0.3.0"
  },
  "standard": {
    "ignore": [
      "mock-api"
    ],
    "env": [
      "mocha"
    ]
  },
  "engines": {
    "node": "10.x"
  },
  "volta": {
    "node": "12.22.12"
  }
}<|MERGE_RESOLUTION|>--- conflicted
+++ resolved
@@ -60,10 +60,7 @@
     "node-cache": "^5.1.2",
     "swagger-ui-express": "^4.1.3",
     "tc-core-library-js": "appirio-tech/tc-core-library-js.git#v2.6.4",
-<<<<<<< HEAD
-=======
     "tc-framework": "topcoder-platform/tc-framework.git#develop",
->>>>>>> 4b32e869
     "topcoder-bus-api-wrapper": "topcoder-platform/tc-bus-api-wrapper.git",
     "uuid": "^3.3.2",
     "winston": "^3.1.0",
